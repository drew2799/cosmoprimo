"""Cosmology class"""

import os
import sys

import numpy as np

from .utils import BaseClass
from .jax import numpy_jax
from . import utils, constants


_Sections = ['Background', 'Thermodynamics', 'Primordial', 'Perturbations', 'Transfer', 'Harmonic', 'Fourier']


class class_or_instancemethod(classmethod):
    def __get__(self, instance, type_):
        descr_get = super().__get__ if instance is None else self.__func__.__get__
        return descr_get(instance, type_)


def _deepeq(obj1, obj2):
    # Deep equality test
    if type(obj2) is type(obj1):
        if isinstance(obj1, dict):
            if obj2.keys() == obj1.keys():
                return all(_deepeq(obj1[name], obj2[name]) for name in obj1)
        elif isinstance(obj1, (tuple, list)):
            if len(obj2) == len(obj1):
                return all(_deepeq(o1, o2) for o1, o2 in zip(obj1, obj2))
        elif isinstance(obj1, np.ndarray):
            return np.all(obj2 == obj1)
        else:
            return obj2 == obj1
    return False


class CosmologyError(Exception):

    """Exception raised by :class:`Cosmology`."""


class CosmologyInputError(CosmologyError):

    """Exception raised when error in input parameters."""


class CosmologyComputationError(CosmologyError):

    """Exception raised when error in cosmology computation."""


def is_sequence(item):
    return isinstance(item, (tuple, list))


def _compute_ncdm_momenta(T_eff, m, z, method='laguerre', epsabs=1e-7, epsrel=1e-7, out='rho'):
    r"""
    Return momenta of non-CDM components (massive neutrinos)
    by integrating over the phase-space distribution (frozen since CMB).

    Parameters
    ----------
    T_eff : float
        Effective temperature; typically T_cmb * T_ncdm_over_cmb.

    m : float
        Mass in :math:`\mathrm{eV}`.

    z : float, array
        Redshift.

    epsrel : float, default=1e-7
        Relative precision (for :meth:`scipy.integrate.quad` integration).

    out : string, default='rho'
        If 'rho', return energy density.
        If 'drhodm', return derivative of energy density w.r.t. to mass ``m``.
        If 'p', return pressure.

    Returns
    -------
    out : float, array
        For each input redshift, required momentum, in units of :math:`10^{10} M_{\odot} / \mathrm{Mpc}^{3}` (/ :math:`\mathrm{eV}` if ``out`` is 'drhodm')
    """
    jnp = numpy_jax(T_eff, m, z)

    z = jnp.asarray(z)
    shape = z.shape
    z = z.ravel()
    a = 1. / (1. + z)
    over_T = constants.electronvolt_over_joule / (constants.Boltzmann * (T_eff / a))
    m2_over_T2 = (m * over_T) ** 2
    m_over_T2 = m * over_T ** 2

    if method == 'quad':
        # Upper bound of 100 enough (10^⁻16 error)
        limits = (0., 100.)

        if out == 'rho':
            def phase_space_integrand(q,  m_over_T2, m2_over_T2):
                return q**2 * jnp.sqrt(q**2 + m2_over_T2) / (1. + jnp.exp(q))
        elif out == 'drhodm':
            def phase_space_integrand(q,  m_over_T2, m2_over_T2):
                return m_over_T2 * q**2 / jnp.sqrt(q**2 + m2_over_T2) / (1. + jnp.exp(q))
        elif out == 'p':
            def phase_space_integrand(q,  m_over_T2, m2_over_T2):
                return 1. / 3. * q**4 / jnp.sqrt(q**2 + m2_over_T2) / (1. + jnp.exp(q))
        else:
            raise ValueError('Cannot compute ncdm momenta {}; choices are ["rho", "drhodm", "p"]', out)

        #if use_jax(T_eff, m, z):
        #    from quadax import quadgk
        #    quad = lambda fun, args: quadgk(fun, limits, args=args, epsabs=epsabs, epsrel=epsrel)[0]
        #else:
        #    jnp = np
        from scipy import integrate
        quad = lambda fun, args: integrate.quad(fun, *limits, args=args, epsabs=epsabs, epsrel=epsrel)[0]
        toret = jnp.array([quad(phase_space_integrand, (m_over_T2[iz], m2_over_T2[iz])) for iz in range(len(z))])

    else:

        if out == 'rho':
            def phase_space_integrand(q,  m_over_T2, m2_over_T2):
                return q**2 * jnp.sqrt(q**2 + m2_over_T2) / (1. + jnp.exp(-q))
        elif out == 'drhodm':
            def phase_space_integrand(q,  m_over_T2, m2_over_T2):
                return m_over_T2 * q**2 / jnp.sqrt(q**2 + m2_over_T2) / (1. + jnp.exp(-q))
        elif out == 'p':
            def phase_space_integrand(q,  m_over_T2, m2_over_T2):
                return 1. / 3. * q**4 / jnp.sqrt(q**2 + m2_over_T2) / (1. + jnp.exp(-q))
        else:
            raise ValueError('Cannot compute ncdm momenta {}; choices are ["rho", "drhodm", "p"]', out)

        # With Laguerre, \int e^{-x} f(x) = \sum f(ti) wi
        # Accuracy ~1e-12
        ti, wi = np.polynomial.laguerre.laggauss(100)[:2]
        toret = jnp.sum(phase_space_integrand(ti,  m_over_T2[:, None], m2_over_T2[:, None]) * wi, axis=-1)

    toret = 7. / 8. * 4 / constants.c**3 * constants.Stefan_Boltzmann * (T_eff / a)**4 * toret / (7. * np.pi**4 / 120.) / (1e10 * constants.msun_over_kg) * constants.megaparsec_over_m**3
    if not shape: toret = toret[0]
    return toret.reshape(shape)


def _compute_rs_cosmomc(omega_b, omega_m, hubble_function, epsabs=1e-7, epsrel=1e-7):

    """Return sound horizon in proper Mpc, and redshift of the last scattering surface in the CosmoMC approximation."""

    from .jax import romberg

    zstar = 1048 * (1 + 0.00124 * omega_b**(-0.738))\
            * (1 + (0.0783 * omega_b**(-0.238) / (1 + 39.5 * omega_b**0.763))\
            * omega_m**(0.560 / (1 + 21.1 * omega_b**1.81)))

    astart = 1e-8
    astar = 1. / (1 + zstar)
    atol = 1e-6

    def dtauda(a):
        return 1. / (a**2 * hubble_function(1 / a - 1.) / (constants.c / 1e3))

    def dsoundda_approx(a):
        # https://github.com/cmbant/CAMB/blob/758c6c2359764297e332ee2108df599506a754c3/fortran/results.f90#L1138
        R = 3e4 * a * omega_b
        cs = (3 * (1 + R))**(-0.5)
        return dtauda(a) * cs

    limits = (astart, astar)
    return romberg(dsoundda_approx, *limits, epsabs=epsabs, epsrel=epsrel), zstar


class BaseCosmology(BaseClass):

    _default_cosmological_parameters = dict()
    _default_calculation_parameters = dict()
    _conflict_parameters = []

    def __init__(self, extra_params=None, **params):
        """
        Initialize engine.

        Parameters
        ----------
        extra_params : dict, default=None
            Extra engine parameters, typically precision parameters.

        params : dict
            Engine parameters.
        """
        check_params(params, conflicts=self.__class__._conflict_parameters)
        self._derived = {}
        self._input_params = merge_params(self.get_default_params(include_conflicts=False), params, conflicts=self.__class__._conflict_parameters)
        self._params = self._compile_params(self._input_params)
        self._set_jax()
        self._extra_params = dict(extra_params or {})

    def _set_jax(self):
        from .jax import use_jax
        self._use_jax = use_jax(*self._params.values())
        if self._use_jax:
            from jax import numpy as np
        else:
            import numpy as np
        self._np = np

    @classmethod
    def get_default_params(cls, of=None, include_conflicts=True):
        """
        Return default input parameters.

        Parameters
        ----------
        of : string, default=None
            One of ['cosmology', 'calculation'].
            If ``None``, returns all parameters.

        include_conflicts : bool, default=True
            Whether to include conflicting parameters (then all accepted parameters).

        Returns
        -------
        params : dict
            Dictionary of default parameters.
        """
        if of is None:
            toret = cls.get_default_params(of='cosmology', include_conflicts=include_conflicts)
            toret.update(cls.get_default_params(of='calculation', include_conflicts=include_conflicts))
            return toret

        def _include_conflicts(params):
            """Add in conflicting parameters to input ``params`` dictionay (in-place operation)."""
            for name in list(params.keys()):
                for conf in find_conflicts(name, conflicts=cls._conflict_parameters):
                    params[conf] = params[name]

        if of == 'cosmology':
            toret = cls._default_cosmological_parameters.copy()
            if include_conflicts: _include_conflicts(toret)
            return toret
        if of == 'calculation':
            toret = cls._default_calculation_parameters.copy()
            if include_conflicts: _include_conflicts(toret)
            return toret
        raise CosmologyInputError('No default parameters for {}'.format(of))

    def get_params(self, of='base'):
        """
        Return parameters.

        Parameters
        ----------
        of : string, default='base'
            One of ['cosmology', 'calculation', 'base', 'derived', 'extra', 'all'].
            If ``all``, returns base, derived and extra parameters.

        Returns
        -------
        params : dict
            Dictionary of parameters.
        """
        if of == 'derived':
            return dict(self._derived)
        if of == 'extra':
            return dict(self._extra_params)
        toret = dict(self._params)
        if of == 'base':
            return toret
        if of in ['cosmology', 'calculation']:
            params = self.get_default_params(of=of)
            toret = {name: toret.get(name, value) for name, value in params.items()}
            return toret
        if of == 'all':
            toret.update(self.get_params(of='derived'))
            toret.update(self.get_params(of='extra'))
            return toret
        raise CosmologyInputError('No parameters for {}'.format(of))

    @classmethod
    def _compile_params(cls, params):
        """Return input parameters in a standard basis."""
        return dict(params)

    def __getitem__(self, name):
        """Return an input (or easily derived) parameter."""
        return self.get(name)

    def get(self, *args, **kwargs):
        """Return an input (or easily derived) parameter."""
        if len(args) == 1:
            name = args[0]
            has_default = 'default' in kwargs
            default = kwargs.get('default', None)
        else:
            name, default = args
            has_default = True
        params = self.get_params(of='base')
        derived = self.get_params(of='derived')
        try:
            if name in params:
                return params[name]
            if name in derived:
                return derived[name]
            if name.startswith('omega'):
                return self.get('O' + name[1:]) * params['h']**2
            if name == 'H0':
                return params['h'] * 100
            if name in ['logA', 'ln10^{10}A_s', 'ln10^10A_s', 'ln_A_s_1e10']:
                return self._np.log(1e10 * params['A_s'])
            # if name == 'rho_crit':
            #     return constants.rho_crit_Msunph_per_Mpcph3
            if name == 'Omega_g':
                rho = params['T_cmb']**4 * 4. / constants.c**3 * constants.Stefan_Boltzmann  # density, kg/m^3
                return rho / (self.get('h')**2 * constants.rho_crit_over_kgph_per_mph3)
            if name == 'T_ur':
                return params['T_cmb'] * (4. / 11.)**(1. / 3.)
            if name == 'T_ncdm':
                return self._np.array(params['T_ncdm_over_cmb']) * params['T_cmb']
            if name == 'Omega_ur':
                rho = params['N_ur'] * 7. / 8. * self.get('T_ur')**4 * 4. / constants.c**3 * constants.Stefan_Boltzmann  # density, kg/m^3
                return rho / (self.get('h')**2 * constants.rho_crit_over_kgph_per_mph3)
            if name == 'Omega_r':
                rho = (params['T_cmb']**4 + params['N_ur'] * 7. / 8. * self.get('T_ur')**4) * 4. / constants.c**3 * constants.Stefan_Boltzmann
                return rho / (self.get('h')**2 * constants.rho_crit_over_kgph_per_mph3) + self.get('Omega_pncdm_tot')
            if name == 'm_ncdm_tot':
                return sum(params['m_ncdm'])
            if name == 'Omega_ncdm':
                derived['Omega_ncdm'] = self._np.array(self._get_rho_ncdm(z=0)) / constants.rho_crit_over_Msunph_per_Mpcph3
                return derived['Omega_ncdm']
            if name == 'Omega_ncdm_tot':
                return sum(self.get('Omega_ncdm'))
            if name == 'Omega_pncdm':
                derived['Omega_pncdm'] = 3. * self._np.array(self._get_p_ncdm(z=0)) / constants.rho_crit_over_Msunph_per_Mpcph3
                return derived['Omega_pncdm']
            if name == 'Omega_pncdm_tot':
                return sum(self.get('Omega_pncdm'))
            if name == 'Omega_m':
                return self.get('Omega_b') + self.get('Omega_cdm') + self.get('Omega_ncdm_tot') - self.get('Omega_pncdm_tot')
            if name == 'Omega_de':
                return 1. - sum(self.get(name) for name in ['Omega_cdm', 'Omega_b', 'Omega_g', 'Omega_ur', 'Omega_ncdm_tot', 'Omega_k'])
            if name == 'Omega_Lambda':
                if self._use_jax:
                    import jax
                    return jax.lax.cond(self._has_fld, lambda: 0., lambda: self.get('Omega_de'))
                if self._has_fld: return 0.
                return self.get('Omega_de')
            if name == 'Omega_fld':
                if self._use_jax:
                    import jax
                    return jax.lax.cond(self._has_fld, lambda: self.get('Omega_de'), lambda: 0.)
                if self._has_fld: return self.get('Omega_de')
                return 0.
            if name == 'K':
                return - 100.**2 / (constants.c / 1e3)**2 * params['Omega_k']  # in (h / Mpc)^2
            if name == 'N_ncdm':
                return len(params['m_ncdm'])
            #if name == 'N_ur':
            #    return params['N_eff'] - sum(T_ncdm_over_cmb**4 * (4. / 11.)**(-4. / 3.) for T_ncdm_over_cmb in params['T_ncdm_over_cmb'])
            if name == 'N_eff':
                return sum(T_ncdm_over_cmb**4 * (4. / 11.)**(-4. / 3.) for T_ncdm_over_cmb in params['T_ncdm_over_cmb']) + params['N_ur']
            if name == 'theta_cosmomc':
                ba = self.get_background()
                rs, zstar = _compute_rs_cosmomc(self['omega_b'], self['omega_m'], ba.hubble_function)
                derived['theta_cosmomc'] = rs * ba.h / ba.comoving_angular_distance(zstar)
                return derived['theta_cosmomc']
            if name == 'theta_MC_100':
                return self.get('theta_cosmomc') * 100.
        except KeyError:
            pass
        if has_default:
            return default
        raise CosmologyError('Parameter {} not found.'.format(name))

    @property
    def _has_fld(self):
        #return (self._params['w0_fld'], self._params['wa_fld'], self._params['cs2_fld']) != (-1, 0., 1.)
        return (self._params['w0_fld'] != -1) | (self._params['wa_fld'] != 0) | (self._params['cs2_fld'] != 1.)  # for jax

    def _get_rho_ncdm(self, z=0, species=None, epsrel=1e-7):
        r"""
        Return energy density of non-CDM components (massive neutrinos) for each species by integrating over the phase-space distribution (frozen since CMB),
        including non-relativistic (contributing to :math:`\Omega_{m}`) and relativistic (contributing to :math:`\Omega_{r}`) components.
        Usually close to :math:`\sum m/(93.14 h^{2})` by definition of T_ncdm_over_cmb.

        Parameters
        ----------
        z : float, array, default=0
            Redshift.

        epsrel : float, default=1e-7
            Relative precision (for :meth:`scipy.integrate.quad` integration).

        Returns
        -------
        rho_ncdm : array
            Energy density, in units of :math:`10^{10} M_{\odot}/h / (\mathrm{Mpc}/h)^{3}`.
        """
        h2 = self['h']**2
        T_cmb, T_ncdm_over_cmb, m_ncdm = self['T_cmb'], self['T_ncdm_over_cmb'], self['m_ncdm']

        def compute(T_ncdm_over_cmb, m_ncdm):
            return _compute_ncdm_momenta(T_cmb * T_ncdm_over_cmb, m_ncdm, z=z, epsrel=epsrel, out='rho') / (1 + z)**3 / h2

        if species is None:
            species = list(range(len(m_ncdm)))

        if is_sequence(species):
            return [compute(T_ncdm_over_cmb[s], m_ncdm[s]) for s in species]

        return compute(self['T_ncdm_over_cmb'][species], self['m_ncdm'][species])

    def _get_p_ncdm(self, z=0, species=None, epsrel=1e-7):
        r"""
        Return pressure of non-CDM components (massive neutrinos) for each species by integrating over the phase-space distribution (frozen since CMB).

        Parameters
        ----------
        z : float, array, default=0.
            Redshift.

        epsrel : float, default=1e-7
            Relative precision (for :meth:`scipy.integrate.quad` integration).

        Returns
        -------
        p_ncdm : array
            Pressure, in units of :math:`10^{10} M_{\odot}/h / (\mathrm{Mpc}/h)^{3}`.
        """
        h2 = self['h']**2
        T_cmb, T_ncdm_over_cmb, m_ncdm = self['T_cmb'], self['T_ncdm_over_cmb'], self['m_ncdm']

        def compute(T_ncdm_over_cmb, m_ncdm):
            return _compute_ncdm_momenta(T_cmb * T_ncdm_over_cmb, m_ncdm, z=z, epsrel=epsrel, out='p') / (1 + z)**3 / h2

        if species is None:
            species = list(range(len(m_ncdm)))

        if is_sequence(species):
            return [compute(T_ncdm_over_cmb[s], m_ncdm[s]) for s in species]

        return compute(self['T_ncdm_over_cmb'][species], self['m_ncdm'][species])

    def __eq__(self, other):
        r"""Is ``other`` same as ``self``?"""
        return type(other) == type(self) and _deepeq(other._params, self._params) and _deepeq(other._extra_params, self._extra_params)


class RegisteredEngine(type(BaseCosmology)):

    """Metaclass registering :class:`BaseEngine`-derived classes."""

    _registry = {}

    def __new__(meta, name, bases, class_dict):
        cls = super().__new__(meta, name, bases, class_dict)
        meta._registry[cls.name] = cls
        return cls


class BaseEngine(BaseCosmology, metaclass=RegisteredEngine):

    """Base engine for cosmological calculation."""
    name = 'base'

    def __init__(self, extra_params=None, **params):
        """
        Initialize engine.

        Parameters
        ----------
        extra_params : dict, default=None
            Extra engine parameters, typically precision parameters.

        params : dict
            Engine parameters.
        """
        super(BaseEngine, self).__init__(extra_params=extra_params, **params)
        self._Sections = {}
        module = sys.modules[self.__class__.__module__]
        for name in _Sections:
            section = getattr(module, name, None)
            if section is not None:
                self._Sections[name.lower()] = section
        self._sections = {}

    def _get_A_s_fid(self):
        r"""First guess for power spectrum amplitude :math:`A_{s}` (given input :math:`\sigma_{8}`)."""
        # https://github.com/lesgourg/class_public/blob/4724295b527448b00faa28bce973e306e0e82ef5/source/input.c#L1161
        if 'A_s' in self._params:
            return self._params['A_s']
        return 2.43e-9 * (self['sigma8'] / 0.87659)**2

    def _get_sigma8_fid(self):
        r"""First guess for power spectrum amplitude :math:`\sigma_{8}` (given input :math:`A_s`)."""
        # https://github.com/lesgourg/class_public/blob/4724295b527448b00faa28bce973e306e0e82ef5/source/input.c#L1161
        if 'sigma8' in self._params:
            return self._params['sigma8']
        return (self['A_s'] / 2.43e-9)**0.5 * 0.87659

    def _rescale_sigma8(self):
        """Rescale perturbative quantities to match input sigma8."""
        if hasattr(self, '_rsigma8'):
            return self._rsigma8
        self._rsigma8 = 1.
        if 'sigma8' in self._params:
            self._sections.clear()  # to remove fourier with potential _rsigma8 != 1
            #fo = self.get_fourier()
            self._rsigma8 = self._params['sigma8'] / self.get_fourier().sigma8_m
            self._sections.clear()  # to reinitialize fourier with correct _rsigma8
        return self._rsigma8


def _make_section_getter(section):

    def getter(self):
        name = section.lower()
        if name not in self._sections:
            self._sections[name] = self._Sections[name](self)
        return self._sections[name]

    getter.__doc__ = """Return :class:`{}` calculations.""".format(section)

    return getter


for section in _Sections:
    setattr(BaseEngine, 'get_{}'.format(section.lower()), _make_section_getter(section))


def get_engine(engine):
    """
    Return engine (class) for cosmological calculation.

    Parameters
    ----------
    engine : type, string
        Engine or one of ['class', 'camb', 'eisenstein_hu', 'eisenstein_hu_nowiggle', 'eisenstein_hu_nowiggle_variants', 'bbks'].

    Returns
    -------
    engine : BaseEngine
    """
    if isinstance(engine, str):
        engine = engine.lower()
        if engine == 'class':
            from . import classy
        #NEW: adding the engine here too (Rafaela)
        if engine == 'axiclass':
            from . import axiclassy
        elif engine == 'camb':
            from . import camb
        elif engine == 'isitgr':
            from . import isitgr
        elif engine == 'eisenstein_hu':
            from . import eisenstein_hu
        elif engine == 'eisenstein_hu_nowiggle':
            from . import eisenstein_hu_nowiggle
        elif engine == 'eisenstein_hu_nowiggle_variants':
            from . import eisenstein_hu_nowiggle_variants
        elif engine == 'bbks':
            from . import bbks
        elif engine == 'astropy':
            from . import astropy
        elif engine == 'tabulated':
            from . import tabulated

        try:
            engine = BaseEngine._registry[engine]
        except KeyError:
            raise CosmologyInputError('Unknown engine {}.'.format(engine))

    if isinstance(engine, BaseEngine):
        engine = engine.__class__

    return engine


def _get_cosmology_engine(cosmology, engine=None, set_engine=True, **extra_params):
    """
    Return engine for cosmological calculation.

    Parameters
    ----------
    cosmology : Cosmology
        Current cosmology.

    engine : BaseEngine, string, default=None
        Engine or one of ['class', 'camb', 'eisenstein_hu', 'eisenstein_hu_nowiggle', 'bbks'].
        If ``None``, returns current :attr:`Cosmology.engine`.

    set_engine : bool, default=True
        Whether to attach returned engine to ``cosmology``.
        (Set ``False`` if e.g. you want to use this engine for a single calculation).

    extra_params : dict
        Extra engine parameters, typically precision parameters.

    Returns
    -------
    engine : BaseEngine
    """
    if engine is None:
        if cosmology._engine is None:
            raise CosmologyInputError('Please provide an engine')
        engine = cosmology._engine
    elif not isinstance(engine, BaseEngine):
        engine = get_engine(engine)(**cosmology._params, extra_params=extra_params)
    if set_engine:
        cosmology._engine = engine
    engine._np = cosmology._np
    engine._use_jax = cosmology._use_jax
    return engine


def _make_section_getter(section):

    def getter(cosmology, engine=None, set_engine=True, **extra_params):
        engine = _get_cosmology_engine(cosmology, engine=engine, set_engine=set_engine, **extra_params)
        return getattr(engine, 'get_{}'.format(section.lower()))()

    getter.__doc__ = """
    Return :class:`{}` calculations.

    Parameters
    ----------
    cosmology : Cosmology
        Current cosmology.

    engine : string, default=None
        Engine name, one of ['class', 'camb', 'eisenstein_hu', 'eisenstein_hu_nowiggle', 'bbks'].
        If ``None``, returns current :attr:`Cosmology.engine`.

    set_engine : bool, default=True
        Whether to attach returned engine to ``cosmology``
        (Set ``False`` if e.g. you want to use this engine for a single calculation).

    extra_params : dict
        Extra engine parameters, typically precision parameters.

    Returns
    -------
    engine : BaseEngine
    """.format(section)

    return getter


for section in _Sections:
    globals()[section] = _make_section_getter(section)


@utils.addproperty('engine')
class Cosmology(BaseCosmology):

    """Cosmology, defined as a set of parameters (and possibly a current engine attached to it)."""

    _default_cosmological_parameters = dict(h=0.7, Omega_cdm=0.25, Omega_b=0.05, Omega_k=0., sigma8=0.8, k_pivot=0.05, n_s=0.96, alpha_s=0., beta_s=0.,
                                            r=0., n_t='scc', alpha_t='scc', T_cmb=constants.TCMB,
                                            m_ncdm=None, neutrino_hierarchy=None, T_ncdm_over_cmb=constants.TNCDM_OVER_CMB, N_eff=constants.NEFF,
                                            tau_reio=0.06, reionization_width=0.5, A_L=1.0, w0_fld=-1., wa_fld=0., cs2_fld=1.)
    _default_calculation_parameters = dict(non_linear='', modes='s', lensing=False, z_pk=None, kmax_pk=10., ellmax_cl=2500, YHe='BBN', use_ppf=True)
    _conflict_parameters = [('h', 'H0'),
                            ('T_cmb', 'Omega_g', 'omega_g', 'Omega0_g'),
                            ('Omega_b', 'omega_b', 'Omega0_b'),
                            # ('Omega_fld', 'Omega0_fld'),
                            # ('Omega_Lambda', 'Omega0_Lambda'),
                            ('Omega_k', 'omega_k', 'Omega0_k'),
                            ('N_ur', 'Omega_ur', 'omega_ur', 'Omega0_ur', 'N_eff'),
                            ('Omega_cdm', 'omega_cdm', 'Omega0_cdm', 'Omega_c', 'omega_c', 'Omega_m', 'omega_m', 'Omega0_m'),
                            ('m_ncdm', 'Omega_ncdm', 'omega_ncdm', 'Omega0_ncdm'),
                            ('A_s', 'logA', 'ln10^{10}A_s', 'ln10^10A_s', 'ln_A_s_1e10', 'sigma8'),
                            ('tau_reio', 'z_reio')]

    def __init__(self, engine=None, extra_params=None, **params):
        r"""
        Initialize :class:`Cosmology`.

        Note
        ----
        If ``Omega_m`` (or ``omega_m``) is provided, ``Omega_cdm`` is infered by subtracting ``Omega_b`` and the non-relativistic part of ``Omega_ncdm`` from ``Omega_m``.
        Massive neutrinos can be provided e.g. through ``m_ncdm`` or ``Omega_ncdm``/``omega_ncdm`` with their temperatures w.r.t. CMB ``T_ncdm_over_cmb``.
        In the case of ``Omega_ncdm``, the neutrino energy density (see :func:`_compute_ncdm_momenta`) will be inverted to recover ``m_ncdm``.
        If a single value for ``m_ncdm`` or ``Omega_ncdm`` is provided, ``neutrino_hierarchy`` can be set to ``None`` (default, single massive neutrino)
        or 'normal', 'inverted', 'degenerate' (all neutrinos with same mass), which will determine the masses of the 3 neutrinos.
        If the number of relativistic species ``N_ur`` is not provided (or ``None``), it will be determined
        from the desired effective number of neutrinos ``N_eff`` (typically kept at 3.044 for 3 neutrinos whatever ``m_ncdm`` or ``Omega_ncdm``/``omega_ncdm``)
        and the number of massless neutrinos (:math:`m \leq 0.00017 \; \mathrm{eV}`), which are then removed from the list ``m_ncdm``.
        Parameter ``Omega_ncdm``/``omega_ncdm`` (accessed as ``cosmo['Omega_ncdm']``/``cosmo['omega_ncdm']``)
        will always provide the total energy density of neutrinos (single value).
        The pivot scale ``k_pivot`` is in :math:`\mathrm{Mpc}^{-1}`.
        If 'non_linear' is required, we recommend "mead" for class and camb matching.

        Parameters
        ----------
        engine : string, default=None
            Engine name, one of ['class', 'camb', 'eisenstein_hu', 'eisenstein_hu_nowiggle', 'bbks'].
            If ``None``, no engine is set.

        extra_params : dict, default=None
            Extra engine parameters, typically precision parameters.

        params : dict
            Cosmological and calculation parameters which take priority over the default ones.
        """
        check_params(params, conflicts=self._conflict_parameters)
        self._derived = {}
        self._engine = None
        self._input_params = merge_params(self.get_default_params(include_conflicts=False), params, conflicts=self._conflict_parameters)
        self._params = self._compile_params(self._input_params)
        self._set_jax()
        self._extra_params = {}
        if engine is not None:
            self.set_engine(engine, **(extra_params or {}))

    @class_or_instancemethod
    def get_default_params(cls, of=None, include_conflicts=True):
        """
        Return default input parameters.

        Parameters
        ----------
        of : string, default=None
            One of ['cosmology', 'calculation'].
            If ``None``, returns all parameters.

        include_conflicts : bool, default=True
            Whether to include conflicting parameters (then all accepted parameters).

        Returns
        -------
        params : dict
            Dictionary of default parameters.
        """
        toret = super().get_default_params(of=of, include_conflicts=include_conflicts)
        engine = getattr(cls, '_engine', None)
        if engine is not None:  # cls is self
            toret.update(engine.get_default_params(of=of, include_conflicts=include_conflicts))
        return toret

    @class_or_instancemethod
    def get_default_parameters(cls):
        import warnings
        warnings.warn('get_default_parameters is deprecated, use get_default_params')
        return cls.get_default_params()

    def get_params(self, of='base'):
        """
        Return parameters.

        Parameters
        ----------
        of : string, default='input'
            One of ['cosmology', 'calculation', 'base', 'derived', 'extra', 'all'].
            If ``all``, returns base, derived and extra parameters.

        Returns
        -------
        params : dict
            Dictionary of parameters.
        """
        toret = super().get_params(of=of)
        if self._engine is not None:
            toret.update(self._engine.get_params(of=of))
        return toret

    @classmethod
    def _compile_params(cls, args):
        """
        Compile parameters ``args``:

        - normalise parameter names
        - perform immediate parameter derivations (e.g. omega => Omega)
        - set neutrino masses if relevant
        - if Omega_m provided, compute Omega_cdm from Omega_b and non-relativistic ncdm

        Parameters
        ----------
        args : dict
            Input parameter dictionary, without parameter conflicts.

        Returns
        -------
        params : dict
            Normalised parameter dictionary.

        References
        ----------
        https://github.com/bccp/nbodykit/blob/master/nbodykit/cosmology/cosmology.py
        """
        params = {}
        params.update(args)

        from .jax import use_jax

        if use_jax(*params.values()):
            from jax import numpy as jnp
            from .jax import array_types as jax_array_types
            from .jax import for_cond_loop, cond, exception
        else:
            from .jax import for_cond_loop_numpy as for_cond_loop
            from .jax import cond_numpy as cond
            from .jax import exception_numpy as exception
            jnp = np
            jax_array_types = ()

        def _make_float(value):
            return jnp.array(value, dtype='f8')

        if 'H0' in params:
            params['h'] = params.pop('H0') / 100.

        h = params['h']
        for name, value in args.items():
            if name.startswith('omega'):
                omega = params.pop(name)
                Omega = _make_float(omega) / h**2  # array to cope with tuple, lists for e.g. omega_ncdm
                params_name = name.replace('omega', 'Omega')
                if params_name in params: raise CosmologyInputError('found both {} and {}, must be added to _conflict_parameters'.format(name, params_name))
                params[params_name] = Omega

        def set_alias(params_name, args_name):
            if args_name not in args: return
            # pop because we copied everything
            if params_name in params: raise CosmologyInputError('found both {} and {}, must be added to _conflict_parameters'.format(args_name, params_name))
            params[params_name] = params.pop(args_name)

        set_alias('Omega_m', 'Omega0_m')
        set_alias('Omega_cdm', 'Omega0_cdm')
        set_alias('Omega_cdm', 'Omega_c')
        set_alias('Omega_ncdm', 'Omega0_ncdm')
        set_alias('Omega_b', 'Omega0_b')
        set_alias('Omega_k', 'Omega0_k')
        set_alias('Omega_ur', 'Omega0_ur')
        # set_alias('Omega_Lambda', 'Omega_lambda')
        # set_alias('Omega_Lambda', 'Omega0_lambda')
        # set_alias('Omega_Lambda', 'Omega0_Lambda')
        set_alias('Omega_fld', 'Omega0_fld')
        set_alias('Omega_ncdm', 'Omega0_ncdm')
        set_alias('T_cmb', 'T0_cmb')
        set_alias('Omega_g', 'Omega0_g')
        set_alias('logA', 'ln10^10A_s')
        set_alias('logA', 'ln10^{10}A_s')
        set_alias('logA', 'ln_A_s_1e10')

        if 'logA' in params:
            params['A_s'] = jnp.exp(params.pop('logA')) * 10**(-10)

        if 'Omega_g' in params:
            params['T_cmb'] = (params.pop('Omega_g') * h**2 * constants.rho_crit_over_kgph_per_mph3 / (4. / constants.c**3 * constants.Stefan_Boltzmann))**(0.25)

        def _make_list(li, name):
            if isinstance(li, (tuple, list, np.ndarray) + jax_array_types):
                return list(li)
            raise TypeError('{} must be a list'.format(name))

        T_ncdm_over_cmb = params.get('T_ncdm_over_cmb', None)
        if T_ncdm_over_cmb in (None, []):
            T_ncdm_over_cmb = constants.TNCDM_OVER_CMB

        if 'm_ncdm' in params:
            m_ncdm = params.pop('m_ncdm')
            Omega_ncdm = None
        else:
            if 'Omega_ncdm' in params:
                Omega_ncdm = params.pop('Omega_ncdm')
                single_ncdm = False
                if Omega_ncdm is None:
                    Omega_ncdm = []
                else:
                    single_ncdm = np.ndim(Omega_ncdm) == 0
                if single_ncdm:  # a single massive neutrino
                    Omega_ncdm = [Omega_ncdm]
                Omega_ncdm = _make_list(Omega_ncdm, 'Omega_ncdm')
                if np.ndim(T_ncdm_over_cmb) == 0:
                    T_ncdm_over_cmb = [T_ncdm_over_cmb] * len(Omega_ncdm)
                T_ncdm_over_cmb = _make_list(T_ncdm_over_cmb, 'T_ncdm_over_cmb')
                if len(T_ncdm_over_cmb) != len(Omega_ncdm):
                    raise TypeError('T_ncdm_over_cmb and Omega_ncdm must be of same length')
                m_ncdm = []
                h = params['h']

                def solve_newton(omega_ncdm, m, T_eff):
                    # m is a starting guess
                    omega_check = _compute_ncdm_momenta(T_eff, m, z=0, out='rho') / constants.rho_crit_over_Msunph_per_Mpcph3

                    def body_fun(i, args):
                        m, omega_check = args
                        domegadm = _compute_ncdm_momenta(T_eff, m, z=0, out='drhodm') / constants.rho_crit_over_Msunph_per_Mpcph3
                        m = m + (omega_ncdm - omega_check) / domegadm
                        omega_check = _compute_ncdm_momenta(T_eff, m, z=0, out='rho') / constants.rho_crit_over_Msunph_per_Mpcph3
                        return m, omega_check

                    def cond_fun(i, args):
                        m, omega_check = args
                        return jnp.abs(omega_ncdm - omega_check) > 1e-15

                    m, omega_check = for_cond_loop(0, 1000, cond_fun, body_fun, (m, omega_check))

                    return m

                for Omega, T in zip(Omega_ncdm, T_ncdm_over_cmb):
                    # print(m, Omega * h**2 * 93.14)
                    m_ncdm.append(cond(Omega == 0., lambda: 0., lambda: solve_newton(Omega * h**2, Omega * h**2 * 93.14, params['T_cmb'] * T)))

                if single_ncdm: m_ncdm = m_ncdm[0]

            else:
                m_ncdm = []

        single_ncdm = False
        if m_ncdm is None:
            m_ncdm = []
        else:
            single_ncdm = np.ndim(m_ncdm) == 0
        if single_ncdm:  # a single massive neutrino
            m_ncdm = [m_ncdm]

        m_ncdm = _make_list(m_ncdm, 'm_ncdm')

        if np.ndim(T_ncdm_over_cmb) == 0:
            T_ncdm_over_cmb = [T_ncdm_over_cmb] * len(m_ncdm)
        T_ncdm_over_cmb = _make_list(T_ncdm_over_cmb, 'T_ncdm_over_cmb')
        if len(T_ncdm_over_cmb) != len(m_ncdm):
            raise TypeError('T_ncdm_over_cmb and m_ncdm must be of same length')

        if 'neutrino_hierarchy' in params:
            neutrino_hierarchy = params.pop('neutrino_hierarchy')
            # Taken from https://github.com/LSSTDESC/CCL/blob/66397c7b53e785ae6ee38a688a741bb88d50706b/pyccl/core.py#L461
            # Sum changes in the lower bounds...
            if neutrino_hierarchy is not None:
                if not single_ncdm:
                    raise CosmologyInputError('neutrino_hierarchy {} cannot be passed with a list '
                                            'for m_ncdm, only with a sum.'.format(neutrino_hierarchy))
                sum_ncdm = m_ncdm[0]

                def raise_error(sum_ncdm):
                    if sum_ncdm < 0:
                        raise CosmologyInputError('Sum of neutrino masses must be positive.')

                exception(raise_error, sum_ncdm)
                # Lesgourges & Pastor 2012, arXiv:1212.6154
                #deltam21sq = 7.62e-5
                # https://arxiv.org/pdf/1907.12598.pdf
                deltam21sq = 7.39e-5

                def solve_newton(sum_ncdm, m_ncdm, deltam21sq, deltam31sq):

                    # This is the Newton's method, solving s = m1 + m2 + m3,
                    # with dm2/dm1 = dsqrt(deltam21^2 + m1^2) / dm1 = m1/m2, similarly for m3
                    def body_fun(i, args):
                        m_ncdm, sum_check = args
                        dsdm1 = 1. + m_ncdm[0] / m_ncdm[1] + m_ncdm[0] / m_ncdm[2]
                        m_ncdm[0] = m_ncdm[0] + (sum_ncdm - sum_check) / dsdm1
                        m_ncdm[1] = jnp.sqrt(m_ncdm[0]**2 + deltam21sq)
                        m_ncdm[2] = jnp.sqrt(m_ncdm[0]**2 + deltam31sq)
                        return m_ncdm, sum(m_ncdm)

                    def cond_fun(i, args):
                        m_ncdm, sum_check = args
                        return jnp.abs(sum_ncdm - sum_check) > 1e-15

                    # m_ncdm is a starting guess
                    m_ncdm, sum_check = for_cond_loop(0, 1000, cond_fun, body_fun, (m_ncdm, sum(m_ncdm)))

                    return m_ncdm

                if (neutrino_hierarchy == 'normal'):
                    #deltam31sq = 2.55e-3
                    deltam31sq = 2.525e-3

                    def raise_error(sum_ncdm, deltam21sq, deltam31sq):
                        if sum_ncdm**2 < deltam21sq + deltam31sq:
                            raise ValueError('If neutrino_hierarchy is normal, we are using the normal hierarchy and so m_nu must be greater than (~)0.0592')

                    exception(raise_error, sum_ncdm, deltam21sq, deltam31sq)
                    # Split the sum into 3 masses under normal hierarchy, m3 > m2 > m1
                    m_ncdm = [0., deltam21sq, deltam31sq]
                    solve_newton(sum_ncdm, m_ncdm, deltam21sq, deltam31sq)

                elif (neutrino_hierarchy == 'inverted'):
                    #deltam31sq = -2.43e-3
                    deltam32sq = -2.512e-3
                    deltam31sq = deltam32sq + deltam21sq

                    def raise_error(sum_ncdm, deltam31sq, deltam32sq):
                        if sum_ncdm**2 < -deltam31sq - deltam32sq:
                            raise ValueError('If neutrino_hierarchy is inverted, we are using the inverted hierarchy and so m_nu must be greater than (~)0.0978')

                    exception(raise_error, sum_ncdm, deltam31sq, deltam32sq)
                    # Split the sum into 3 masses under inverted hierarchy, m2 > m1 > m3, here ordered as m1, m2, m3
                    m_ncdm = [jnp.sqrt(-deltam31sq), jnp.sqrt(-deltam32sq), 1e-5]
                    solve_newton(sum_ncdm, m_ncdm, deltam21sq, deltam31sq)

                elif (neutrino_hierarchy == 'degenerate'):
                    m_ncdm = [sum_ncdm / 3.] * 3

                else:
                    raise CosmologyInputError('Unkown neutrino mass type {}'.format(neutrino_hierarchy))

                T_ncdm_over_cmb = [T_ncdm_over_cmb[0]] * 3

        N_ur = params.pop('N_ur', None)

        if 'Omega_ur' in params:
            T_ur = params['T_cmb'] * (4. / 11.)**(1. / 3.)
            rho = 7. / 8. * 4. / constants.c**3 * constants.Stefan_Boltzmann * T_ur**4  # density, kg/m^3
            N_ur = params.pop('Omega_ur') / (rho / (h**2 * constants.rho_crit_over_kgph_per_mph3))

        m_ncdm = _make_float(m_ncdm)
        T_ncdm_over_cmb = _make_float(T_ncdm_over_cmb)
        # Check which of the neutrino species are non-relativistic today
<<<<<<< HEAD
        m_massive = 0.00017  # Lesgourges et al. 2012
        mask_m = m_ncdm > m_massive
        if not jax_array_types:
            # Fill an array with the non-relativistic neutrino masses
            m_ncdm = m_ncdm[mask_m]#.tolist()
            T_ncdm_over_cmb = T_ncdm_over_cmb[mask_m]#.tolist()
=======
        m_massive = 0.  #0.00017  # Lesgourges et al. 2012
        m_ncdm = np.array(m_ncdm)
        T_ncdm_over_cmb = np.array(T_ncdm_over_cmb)
        mask_m = m_ncdm >= m_massive
        # Fill an array with the non-relativistic neutrino masses
        m_ncdm = m_ncdm[mask_m].tolist()
        T_ncdm_over_cmb = T_ncdm_over_cmb[mask_m].tolist()
>>>>>>> 02361894
        # arxiv: 1812.05995 eq. 84
        N_eff = params.pop('N_eff', constants.NEFF)
        # We remove massive neutrinos
        if N_ur is None:
            N_ur = N_eff - sum(T_ncdm_over_cmb**4 * (4. / 11.)**(-4. / 3.) for T_ncdm_over_cmb in T_ncdm_over_cmb)
            # Which is just the high-redshift limit of what is below; leaving it there for clarity
            # N_eff = (rho_r / rho_g - 1) / (7. / 8. * (4. / 11.)**(4. / 3.))  # as defined in class_public https://github.com/lesgourg/class_public/blob/aa92943e4ab86b56970953589b4897adf2bd0f99/source/background.c#L2051
            # with rho_r = rho_g + rho_ur + 3. * pncdm and rho_ur = 7. / 8. * (4. / 11.)**(4. / 3.) * N_ur * rho_g
            # so N_ur = N_eff - 3 * pncdm / rho_g / (7. / 8. * (4. / 11.)**(4. / 3.))
            # z = 1e10
            # pncdm = sum(_compute_ncdm_momenta(params['T_cmb'] * T, m, z=z, out='p') for T, m in zip(T_ncdm_over_cmb, m_ncdm))
            # rho_g = params['T_cmb']**4 * (1. + z)**4 * 4. / constants.c**3 * constants.Stefan_Boltzmann * constants.megaparsec_over_m**3 / (1e10 * constants.msun_over_kg)
            # N_ur = N_eff - 3. * pncdm / rho_g / (7. / 8. * (4. / 11.)**(4. / 3.))
        #if N_ur < 0.:  # camb can handle it, so remove for now
        #    raise ValueError('N_ur and m_ncdm must result in a number of relativistic neutrino species greater than or equal to zero.')
        params['N_ur'] = _make_float(N_ur)
        #params['N_eff'] = N_ur + sum(T_ncdm_over_cmb**4 * (4. / 11.)**(-4. / 3.) for T_ncdm_over_cmb in T_ncdm_over_cmb)
        # number of massive neutrino species
        params['m_ncdm'] = m_ncdm
        params['T_ncdm_over_cmb'] = T_ncdm_over_cmb

        if params.get('z_pk', None) is None:
            # Same as pyccl, https://github.com/LSSTDESC/CCL/blob/d2a5630a229378f64468d050de948b91f4480d41/src/ccl_core.c
            from . import interpolator
            params['z_pk'] = interpolator.get_default_z_callable()
        if params.get('modes', None) is None:
            params['modes'] = ['s']
        for name in ['modes', 'z_pk']:
            if np.ndim(params[name]) == 0:
                params[name] = [params[name]]
        params['z_pk'] = np.sort(params['z_pk'])  # jax not needed
        if 0. not in params['z_pk']:
            params['z_pk'] = np.insert(params['z_pk'], 0, 0.)  # in order to normalise CAMB power spectrum with sigma8

        if 'Omega_m' in params:
            nonrelativistic_ncdm = (sum(BaseEngine._get_rho_ncdm(params, z=0)) - 3 * sum(BaseEngine._get_p_ncdm(params, z=0))) / constants.rho_crit_over_Msunph_per_Mpcph3
            params['Omega_cdm'] = params.pop('Omega_m') - params['Omega_b'] - nonrelativistic_ncdm

        defaults = {'w0_fld': -1., 'wa_fld': 0., 'cs2_fld': 1.}
        for name, default in defaults.items():
            params[name] = _make_float(params.get(name, default))
        params['use_ppf'] = bool(params.get('use_ppf', True))

        for basename in ['Omega_cdm', 'Omega_b', 'T_cmb', 'h', 'A_s', 'sigma8', 'm_ncdm', 'T_ncdm_over_cmb']:
            if basename in params:
                value = _make_float(params[basename])

                def raise_error(value):
                    if jnp.any(value < 0.):
                        raise CosmologyInputError('Parameter {} should be positive, found {}'.format(basename, value))

                exception(raise_error, value)
                params[basename] = value

        def is_str(name, default_string, allowed_strings):
            value = params[name]
            if value is None:
                value = default_string
            if isinstance(value, str):
                value = value.upper()
                if value not in allowed_strings:
                    raise CosmologyInputError('Parameter {} should be either a float or one of {}'.format(name, allowed_strings))
                params[name] = value
                return True
            params[name] = _make_float(value)
            return False

        is_str('YHe', 'BBN', allowed_strings=('BBN',))
        is_str('n_t', 'SCC', allowed_strings=('SCC',))
        is_str('alpha_t', 'SCC', allowed_strings=('SCC',))
        r, n_s = params['r'], params['n_s']
        # e.g. https://github.com/cmbant/CAMB/blob/master/camb/initialpower.py
        if params['n_t'] == 'SCC':
            params['n_t'] = - r / 8.0 * (2.0 - n_s - r / 8.0)
        if params['alpha_t'] == 'SCC':
            params['alpha_t'] = r / 8.0 * (r / 8.0 + n_s - 1)

        return params

    def set_engine(self, engine, set_engine=True, **extra_params):
        """
        Set engine for cosmological calculation.

        Parameters
        ----------
        engine : string
            Engine name, one of ['class', 'camb', 'eisenstein_hu', 'eisenstein_hu_nowiggle', 'bbks'].

        set_engine : bool, default=True
            Whether to attach returned engine to ``cosmology``.
            (Set ``False`` if e.g. you want to use this engine for a single calculation).

        extra_params : dict
            Extra engine parameters, typically precision parameters.
        """
        self._engine = _get_cosmology_engine(self, engine, set_engine=set_engine, **extra_params)

    def clone(self, base='input', engine=None, extra_params=None, **params):
        r"""
        Clone current cosmology instance, optionally updating engine and parameters.

        Parameters
        ----------
        base : string, default='input'
            If 'internal' or ``None``, update parameters in the internal :math:`h, \Omega, m_{cdm}` basis.
            If, e.g. input parameters are :math:`h, \omega_{b}, \omega_{cdm}`, ``clone(base='internal', h=0.7)``
            returns the same cosmology, but with :math:`h = 0.7`; since :math:`\Omega_{b}, \Omega_{cdm}` are kept fixed,
            :math:`\omega_{b}, \omega_{cdm}` are modified.
            If 'input', update input parameters.
            With ``clone(base='input', h=0.7)`` :math:`\omega_{b}, \omega_{cdm}` are left unchanged,
            but :math:`\Omega_{b}, \Omega_{cdm}` are modified.

        engine : string, default=None
            Engine name, one of ['class', 'camb', 'eisenstein_hu', 'eisenstein_hu_nowiggle', 'bbks'].
            If ``None``, use same engine (class) as current instance.

        extra_params : dict, default=None
            Extra engine parameters, typically precision parameters.

        params : dict
            Cosmological and calculation parameters which take priority over the current ones.

        Returns
        -------
        new : Cosmology
            Copy of current instance, with updated engine and parameters.
        """
        new = self.copy()
        check_params(params, conflicts=new.__class__._conflict_parameters)
        new._derived = {}
        if base == 'input':
            base_params = self._input_params.copy()
        elif base in ['internal', None]:
            base_params = self._params.copy()
        else:
            raise CosmologyInputError('Unknown parameter base {}'.format(base))
        new._input_params = merge_params(base_params, params, conflicts=new.__class__._conflict_parameters)
        new._params = new._compile_params(new._input_params)
        new._set_jax()
        if engine is None and self._engine is not None:
            engine = self._engine.__class__
        if engine is not None:
            if extra_params is None:
                extra_params = getattr(self._engine, '_extra_params', {})
            new.set_engine(engine, **extra_params)
        return new

    def solve(self, param, func, target=0., limits=None, xtol=1e-6, rtol=1e-6, maxiter=100):
        """
        Return cosmology ``cosmo`` that verifies ``func(cosmo) == target``, by varying parameter ``param``.

        Parameters
        ----------
        param : string
            Input parameter name, e.g. 'h'.

        func : callable, string
            Function that takes a :class:`Cosmology` instance (clone of ``self``) and returns a value,
            e.g. ``lambda cosmo: cosmo.get_thermodynamics().theta_star``.
            If 'theta_MC_100', match ``100 * cosmo['theta_cosmomc']`` to ``target`` (and engine should be defined).

        target : float, default=0.
            Target value.

        limits : tuple, list, default=None
            Variation range for ``param``.

        xtol : float, default=1e-6
            Absolute tolerance on the value of ``param``. See :func:`scipy.optimize.bisect`.

        rtol : float, default=1e-6
            Relative tolerance on the value of ``param``. See :func:`scipy.optimize.bisect`.

        maxiter : int, default=100
            If convergence is not achieved in ``maxiter`` iterations, an error is raised. Must be >= 0.

        Returns
        -------
        new : Cosmology
        """
        default_limits = {'h': [0.1, 2.], 'H0': [10., 200.]}
        default_tol = {'h': (1e-6, 1e-6), 'H0': (1e-4, 1e-6)}

        if func == 'theta_MC_100':
            func = lambda cosmo: 100. * cosmo['theta_cosmomc']
        if func is None:
            raise CosmologyInputError('Provide func')
        if limits is None:
            limits = default_limits.get(param, None)
            if limits is None:
                raise CosmologyInputError('Provide limits')
        if xtol is None:
            xtol = default_tol.get(param, [1e-6] * 2)[0]
        if rtol is None:
            rtol = default_tol.get(param, [1e-6] * 2)[1]

        value = self[param]

        def f(value):
            new = self.clone(base='input', **{param: value})
            return func(new) - target

        from scipy import optimize
        try:
            value = optimize.bisect(f, *limits, xtol=xtol, rtol=rtol, maxiter=maxiter, disp=True)
        except ValueError as exc:
            raise CosmologyInputError('Could not find proper {} value in the interval that matches target = {:.4f} with [f({:.3f}), f({:.3f})] = [{:.4f}, {:.4f}]'.format(param, target, *limits, *list(map(f, limits)))) from exc

        return self.clone(base='input', **{param: value})

    def __setstate__(self, state):
        """Set the class state dictionary."""
        for name in ['params', 'input_params', 'derived']:
            setattr(self, '_{}'.format(name), state.get(name, {}))
        # Backward-compatibility
        #if 'N_eff' not in self._params:
        #    self._params['N_eff'] = self._params['N_ur'] + sum(T_ncdm_over_cmb**4 * (4. / 11.)**(-4. / 3.) for T_ncdm_over_cmb in self._params['T_ncdm_over_cmb'])
        #    del self._params['N_ur']
        self._set_jax()
        if state.get('engine', None) is not None:
            self.set_engine(state['engine']['name'], **state['engine']['extra_params'])

    def __getstate__(self):
        """Return this class state dictionary."""
        state = {'engine': None}
        for name in ['params', 'input_params', 'derived']:
            state[name] = getattr(self, '_{}'.format(name))
        if getattr(self, '_engine', None) is not None:
            state['engine'] = {'name': self._engine.name, 'extra_params': self._engine._extra_params}
        return state

    @classmethod
    def from_state(cls, state):
        """Instantiate and initalise class with state dictionary."""
        new = cls.__new__(cls)
        new.__setstate__(state)
        return new

    @classmethod
    def load(cls, filename):
        """Load class from disk."""
        state = np.load(filename, allow_pickle=True)[()]
        new = cls.from_state(state)
        return new

    def save(self, filename):
        """Save class to disk."""
        dirname = os.path.dirname(filename)
        utils.mkdir(dirname)
        np.save(filename, self.__getstate__())

    def __dir__(self):
        """
        List of non-duplicate members from all sections.
        Adapted from https://github.com/bccp/nbodykit/blob/master/nbodykit/cosmology/cosmology.py.
        """
        toret = super(Cosmology, self).__dir__()
        if self._engine is None:
            return toret
        for Section in self._engine._Sections.values():
            section_dir = dir(Section)
            for item in section_dir:
                if item in toret:
                    toret.remove(item)
                else:
                    toret.append(item)
        return toret

    def __getattr__(self, name):
        """
        Find the proper section, initialize it, and return its attribute.
        For example, calling ``cosmo.comoving_radial_distance`` will actually return ``cosmo.get_background().comoving_radial_distance``.
        Adapted from https://github.com/bccp/nbodykit/blob/master/nbodykit/cosmology/cosmology.py.
        """
        if self._engine is None:
            raise AttributeError('Attribute {} not found; try setting an engine ("set_engine")?'.format(name))
        # Resolving a name from the sections : cosmo.Omega0_m => cosmo.get_background().Omega0_m
        Sections = self._engine._Sections
        for section_name, Section in Sections.items():
            if hasattr(Section, name) and not any(hasattr(OtherSection, name) for OtherSection in Sections.values() if OtherSection is not Section):  # keep only single elements
                section = getattr(self._engine, 'get_{}'.format(section_name))()
                return getattr(section, name)
        raise AttributeError("Attribute {} not found in any of {} engine's products (rejecting duplicates)".format(name, self.engine.__class__.__name__))

    def __eq__(self, other):
        r"""Is ``other`` same as ``self``?"""
        return type(other) == type(self) and _deepeq(other._params, self._params) and other._engine == self._engine


@utils.addproperty('engine')
class BaseSection(object):

    """Base section."""

    def __init__(self, engine):
        self._engine = engine
        self._np = engine._np


def _make_section_getter(section):

    def getter(self, engine=None, set_engine=True, **extra_params):
        engine = _get_cosmology_engine(self, engine=engine, set_engine=set_engine, **extra_params)
        toret = getattr(engine, 'get_{}'.format(section), None)
        if toret is None:
            raise CosmologyInputError('Engine {} does not provide {}'.format(engine.__class__.__name__, section))
        return toret()

    getter.__doc__ = """
    Get {}.

    Parameters
    ----------
    engine : string, default=None
        Engine name, one of ['class', 'camb', 'eisenstein_hu', 'eisenstein_hu_nowiggle', 'eisenstein_hu_variants', 'bbks'].
        If ``None``, returns current :attr:`Cosmology.engine`.

    set_engine : bool, default=True
        Whether to attach returned engine to ``cosmology``.
        (Set ``False`` if e.g. you want to use this engine for a single calculation).

    extra_params : dict
        Extra engine parameters, typically precision parameters.
    """.format(section)

    return getter


for section in _Sections:
    setattr(Cosmology, 'get_{}'.format(section.lower()), _make_section_getter(section.lower()))


def merge_params(args, moreargs, **kwargs):
    """
    Merge ``moreargs`` parameters into ``args``.
    ``moreargs`` parameters take priority over those defined in ``args``.

    Note
    ----
    ``args`` is modified in-place.

    Parameters
    ----------
    args : dict
        Base parameter dictionary.

    moreargs : dict
        Parameter dictionary to be merged into ``args``.

    Returns
    -------
    args : dict
        Merged parameter dictionary.
    """
    for name in moreargs.keys():
        # pop those conflicting with me from the old pars
        for eq in find_conflicts(name, **kwargs):
            if eq in args: args.pop(eq)

    args.update(moreargs)
    return args


def check_params(args, **kwargs):
    """Check for conflicting parameters in ``args`` parameter dictionary."""
    conf = {}
    for name in args:
        conf[name] = []
        for eq in find_conflicts(name, **kwargs):
            if eq == name: continue
            if eq in args: conf[name].append(eq)

    for name in conf:
        if conf[name]:
            raise CosmologyInputError('Conflicting parameters are given: {}'.format([name] + conf[name]))


def find_conflicts(name, conflicts=tuple()):
    """
    Return conflicts corresponding to input parameter name.

    Parameters
    ---------
    name : string
        Parameter name.

    Returns
    -------
    conflicts : tuple
        Conflicting parameter names.
    """
    # dict that defines input parameters that conflict with each other
    for conf in conflicts:
        if name in conf:
            return conf
    return ()


@utils.addproperty('H0', 'h', 'N_ur', 'N_ncdm', 'm_ncdm', 'm_ncdm_tot', 'N_eff', 'T0_cmb', 'T0_ncdm', 'w0_fld', 'wa_fld', 'cs2_fld',
                   'Omega0_cdm', 'Omega0_b', 'Omega0_k', 'K', 'Omega0_g', 'Omega0_ur', 'Omega0_r',
                   'Omega0_pncdm', 'Omega0_pncdm_tot', 'Omega0_ncdm', 'Omega0_ncdm_tot',
                   'Omega0_m', 'Omega0_Lambda', 'Omega0_fld', 'Omega0_de')
class BaseBackground(BaseSection):

    """Base background engine, including a few definitions."""

    def __init__(self, engine):
        super().__init__(engine)
        for name in ['H0', 'h', 'N_ur', 'N_ncdm', 'm_ncdm', 'm_ncdm_tot', 'N_eff', 'w0_fld', 'wa_fld', 'cs2_fld', 'K']:
            setattr(self, '_{}'.format(name), self._engine[name])
        self._T0_cmb = self._engine['T_cmb']
        self._T0_ncdm = self._np.array(self._engine['T_ncdm_over_cmb']) * self._T0_cmb
        for name in ['cdm', 'b', 'k', 'g', 'ur', 'r', 'ncdm', 'ncdm_tot', 'pncdm', 'pncdm_tot', 'm', 'Lambda', 'fld', 'de']:
            setattr(self, '_Omega0_{}'.format(name), self._engine['Omega_{}'.format(name)])
        for name in ['_m_ncdm', '_Omega0_pncdm', '_Omega0_ncdm']:
            setattr(self, name, self._np.array(getattr(self, name), dtype='f8'))

    @utils.flatarray()
    def rho_ncdm(self, z, species=None):
        r"""
        Comoving density of non-relativistic part of massive neutrinos for each species, in :math:`10^{10} M_{\odot}/h / (\mathrm{Mpc}/h)^{3}`.
        If ``species`` is ``None`` returned shape is (N_ncdm,) if ``z`` is a scalar, else (N_ncdm, len(z)).
        Else if ``species`` is between 0 and N_ncdm, return density for this species.
        """
        if species is None:
            species = list(range(self.N_ncdm))

        def compute(z, species):
            return self._np.array(self._engine._get_rho_ncdm(z=z, species=species))

        if is_sequence(species):
            return self._np.array([compute(z, species=s) for s in species]).reshape(len(species), len(z))

        return compute(z, species)

    def rho_ncdm_tot(self, z):
        r"""Total comoving density of non-relativistic part of massive neutrinos, in :math:`10^{10} M_{\odot}/h / (\mathrm{Mpc}/h)^{3}`."""
        return self._np.sum(self.rho_ncdm(z, species=None), axis=0)

    @utils.flatarray()
    def p_ncdm(self, z, species=None):
        r"""
        Pressure of non-relativistic part of massive neutrinos for each species, in :math:`10^{10} M_{\odot}/h / (\mathrm{Mpc}/h)^{3}`.
        If ``species`` is ``None`` returned shape is (N_ncdm,) if ``z`` is a scalar, else (N_ncdm, len(z)).
        Else if ``species`` is between 0 and N_ncdm, return pressure for this species.
        """
        if species is None:
            species = list(range(self.N_ncdm))

        def compute(z, species):
            return self._np.array(self._engine._get_p_ncdm(z=z, species=species))

        if is_sequence(species):
            return self._np.array([compute(z, species=s) for s in species]).reshape(len(species), len(z))

        return compute(z, species)

    def p_ncdm_tot(self, z):
        r"""Total pressure of non-relativistic part of massive neutrinos, in :math:`10^{10} M_{\odot}/h / (\mathrm{Mpc}/h)^{3}`."""
        return np.sum(self.p_ncdm(z, species=None), axis=0)

    @utils.flatarray()
    def rho_g(self, z):
        r"""Comoving density of photons :math:`\rho_{g}`, in :math:`10^{10} M_{\odot}/h / (\mathrm{Mpc}/h)^{3}`."""
        return self.Omega0_g * (1 + z) * constants.rho_crit_over_Msunph_per_Mpcph3

    @utils.flatarray()
    def rho_b(self, z):
        r"""Comoving density of baryons :math:`\rho_{b}`, in :math:`10^{10} M_{\odot}/h / (\mathrm{Mpc}/h)^{3}`."""
        return self.Omega0_b * self._np.ones_like(z) * constants.rho_crit_over_Msunph_per_Mpcph3

    @utils.flatarray()
    def rho_ur(self, z):
        r"""Comoving density of massless neutrinos :math:`\rho_{ur}`, in :math:`10^{10} M_{\odot}/h / (\mathrm{Mpc}/h)^{3}`."""
        return self.Omega0_ur * (1 + z) * constants.rho_crit_over_Msunph_per_Mpcph3

    def rho_r(self, z):
        r"""Comoving density of radiation :math:`\rho_{r}`, including photons and relativistic part of massive and massless neutrinos, in :math:`10^{10} M_{\odot}/h / (\mathrm{Mpc}/h)^{3}`."""
        return self.rho_g(z) + self.rho_ur(z) + 3. * self.p_ncdm_tot(z)

    @utils.flatarray()
    def rho_cdm(self, z):
        r"""Comoving density of cold dark matter :math:`\rho_{cdm}`, in :math:`10^{10} M_{\odot}/h / (\mathrm{Mpc}/h)^{3}`."""
        return self.Omega0_cdm * self._np.ones_like(z) * constants.rho_crit_over_Msunph_per_Mpcph3

    @utils.flatarray()
    def rho_m(self, z):
        r"""Comoving density of matter :math:`\rho_{m}`, in :math:`10^{10} M_{\odot}/h / (\mathrm{Mpc}/h)^{3}`."""
        return self.rho_cdm(z) + self.rho_b(z) + self.rho_ncdm_tot(z) - 3. * self.p_ncdm_tot(z)

    @utils.flatarray()
    def rho_k(self, z):
        r"""Comoving density of curvature :math:`\rho_{k}`, in :math:`10^{10} M_{\odot}/h / (\mathrm{Mpc}/h)^{3}`."""
        return self.Omega0_k / (1 + z) * constants.rho_crit_over_Msunph_per_Mpcph3

    @utils.flatarray()
    def rho_Lambda(self, z):
        r"""Comoving density of cosmological constant :math:`\rho_{\Lambda}`, in :math:`10^{10} M_{\odot}/h / (\mathrm{Mpc}/h)^{3}`."""
        return self.Omega0_Lambda / (1 + z)**3 * constants.rho_crit_over_Msunph_per_Mpcph3

    @utils.flatarray()
    def rho_fld(self, z):
        r"""Comoving density of dark energy fluid :math:`\rho_{\mathrm{fld}}`, in :math:`10^{10} M_{\odot}/h / (\mathrm{Mpc}/h)^{3}`."""
        # return self.Omega0_fld * (1 + z) ** (3. * (1 + self.w0_fld + self.wa_fld)) * np.exp(3. * self.wa_fld * (1. / (1 + z) - 1)) * constants.rho_crit_over_Msunph_per_Mpcph3 / (1 + z)**3
        return self.Omega0_fld * (1 + z) ** (3. * (self.w0_fld + self.wa_fld)) * self._np.exp(3. * self.wa_fld * (1. / (1 + z) - 1)) * constants.rho_crit_over_Msunph_per_Mpcph3

    @utils.flatarray()
    def rho_de(self, z):
        r"""Total comoving density of dark energy :math:`\rho_{\mathrm{de}}` (fluid + cosmological constant), in :math:`10^{10} M_{\odot}/h / (\mathrm{Mpc}/h)^{3}`."""
        return self.rho_fld(z) + self.rho_Lambda(z)

    @utils.flatarray()
    def rho_tot(self, z):
        r"""Comoving total density :math:`\rho_{\mathrm{tot}}`, in :math:`10^{10} M_{\odot}/h / (\mathrm{Mpc}/h)^{3}`."""
        m = self.rho_cdm(z) + self.rho_b(z) + self.rho_ncdm_tot(z)  # - 3 * self.p_ncdm_tot(z)
        r = self.rho_g(z) + self.rho_ur(z)  # + 3 * self.p_ncdm_tot(z)
        de = self.rho_fld(z) + self.rho_Lambda(z)
        return m + r + de

    @utils.flatarray()
    def rho_crit(self, z):
        r"""
        Comoving critical density excluding curvature :math:`\rho_{c}`, in :math:`10^{10} M_{\odot}/h / (\mathrm{Mpc}/h)^{3}`.

        This is defined as:

        .. math::

              \rho_{\mathrm{crit}}(z) = \frac{3 H(z)^{2}}{8 \pi G}.
        """
        return self.rho_tot(z) + self.rho_k(z)

    @utils.flatarray()
    def efunc(self, z):
        r"""Function giving :math:`E(z)`, where the Hubble parameter is defined as :math:`H(z) = H_{0} E(z)`, unitless."""
        return self._np.sqrt(self.rho_crit(z) * (1 + z)**3 / constants.rho_crit_over_Msunph_per_Mpcph3)

    @utils.flatarray()
    def hubble_function(self, z):
        r"""Hubble function ``ba.index_bg_H``, in :math:`\mathrm{km}/\mathrm{s}/\mathrm{Mpc}`."""
        return self.efunc(z) * self.H0

    @utils.flatarray()
    def T_cmb(self, z):
        r"""The CMB temperature, in :math:`K`."""
        return self.T0_cmb * (1 + z)

    @utils.flatarray()
    def T_ncdm(self, z, species=None):
        r"""
        Return the ncdm temperature (massive neutrinos), in :math:`K`.
        Returned shape is (N_ncdm,) if ``z`` is a scalar, else (N_ncdm, len(z)).
        """
        return self.T0_ncdm[species if species is not None else Ellipsis, None] * (1 + z)

    @utils.flatarray()
    def Omega_cdm(self, z):
        r"""Density parameter of cold dark matter, unitless."""
        return self.rho_cdm(z) / self.rho_crit(z)

    @utils.flatarray()
    def Omega_b(self, z):
        r"""Density parameter of baryons, unitless."""
        return self.rho_b(z) / self.rho_crit(z)

    @utils.flatarray()
    def Omega_k(self, z):
        r"""Density parameter of curvature, unitless."""
        return self.rho_k(z) / self.rho_crit(z)

    @utils.flatarray()
    def Omega_g(self, z):
        r"""Density parameter of photons, unitless."""
        return self.rho_g(z) / self.rho_crit(z)

    @utils.flatarray()
    def Omega_ur(self, z):
        r"""Density parameter of massless neutrinos, unitless."""
        return self.rho_ur(z) / self.rho_crit(z)

    @utils.flatarray()
    def Omega_r(self, z):
        r"""Density parameter of radiation, including photons and relativistic part of massive and massless neutrinos, unitless."""
        return self.rho_r(z) / self.rho_crit(z)

    @utils.flatarray()
    def Omega_m(self, z):
        r"""
        Density parameter of non-relativistic (matter-like) component, including
        non-relativistic part of massive neutrino, unitless.
        """
        return self.rho_m(z) / self.rho_crit(z)

    @utils.flatarray()
    def Omega_ncdm(self, z, species=None):
        r"""
        Density parameter of massive neutrinos, unitless.
        If ``species`` is ``None`` returned shape is (N_ncdm,) if ``z`` is a scalar, else (N_ncdm, len(z)).
        Else if ``species`` is between 0 and N_ncdm, return density for this species.
        """
        return self.rho_ncdm(z, species=species) / self.rho_crit(z)

    @utils.flatarray()
    def Omega_ncdm_tot(self, z):
        r"""Total density parameter of massive neutrinos, unitless."""
        return self.rho_ncdm_tot(z) / self.rho_crit(z)

    @utils.flatarray()
    def Omega_pncdm(self, z, species=None):
        r"""
        Density parameter of pressure of non-relativistic part of massive neutrinos, unitless.
        If ``species`` is ``None`` returned shape is (N_ncdm,) if ``z`` is a scalar, else (N_ncdm, len(z)).
        Else if ``species`` is between 0 and N_ncdm, return density for this species.
        """
        return 3 * self.p_ncdm(z, species=species) / self.rho_crit(z)

    @utils.flatarray()
    def Omega_pncdm_tot(self, z):
        r"""Total density parameter of pressure of non-relativistic part of massive neutrinos, unitless."""
        return 3 * self.p_ncdm_tot(z) / self.rho_crit(z)

    @utils.flatarray()
    def Omega_Lambda(self, z):
        r"""Density of cosmological constant, unitless."""
        return self.rho_Lambda(z) / self.rho_crit(z)

    @utils.flatarray()
    def Omega_fld(self, z):
        r"""Density of cosmological constant, unitless."""
        return self.rho_fld(z) / self.rho_crit(z)

    @utils.flatarray()
    def Omega_de(self, z):
        r"""Density of total dark energy (fluid + cosmological constant), unitless."""
        return self.rho_de(z) / self.rho_crit(z)

    @utils.flatarray()
    def time(self, z):
        r"""Proper time (age of universe), in :math:`\mathrm{Gy}`."""
        def integrand(y, z):
            return constants.c / 1e3 / (1. + z) / (100. * self.efunc(z))

        from .jax import odeint
        z = self._np.append(z, 1e10)
        tmp = odeint(integrand, 0., z)
        return (tmp[0] - tmp[:-1]) * self.h / constants.gigayear_over_megaparsec

    @utils.flatarray()
    def comoving_radial_distance(self, z):
        r"""
        Comoving radial distance, in :math:`mathrm{Mpc}/h`.

        See eq. 15 of `astro-ph/9905116 <https://arxiv.org/abs/astro-ph/9905116>`_ for :math:`D_C(z)`.
        """
        def integrand(y, z):
            return constants.c / 1e3 / (100. * self.efunc(z))

        from .jax import odeint
        return odeint(integrand, 0., z)

    @utils.flatarray()
    def angular_diameter_distance(self, z):
        r"""
        Proper angular diameter distance, in :math:`\mathrm{Mpc}/h`.

        See eq. 18 of `astro-ph/9905116 <https://arxiv.org/abs/astro-ph/9905116>`_ for :math:`D_{A}(z)`.
        """
        from .jax import select, switch
        K = self.K  # in (h/Mpc)^2
        index = select(K == 0, 0, select(K > 0, 1, 2))
        def flat(chi): return chi
        def close(chi): return self._np.sin(self._np.sqrt(K) * chi) / self._np.sqrt(K)
        def open(chi): return self._np.sinh(self._np.sqrt(-K) * chi) / self._np.sqrt(-K)
        return switch(index, [flat, close, open], self.comoving_radial_distance(z)) / (1 + z)

    @utils.flatarray(iargs=[0, 1])
    def angular_diameter_distance_2(self, z1, z2):
        r"""
        Angular diameter distance of object at :math:`z_{2}` as seen by observer at :math:`z_{1}`,
        that is, :math:`S_{K}((\chi(z_{2}) - \chi(z_{1})) \sqrt{|K|}) / \sqrt{|K|} / (1 + z_{2})`,
        where :math:`S_{K}` is the identity if :math:`K = 0`, :math:`\sin` if :math:`K < 0`
        and :math:`\sinh` if :math:`K > 0`.
        camb's ``angular_diameter_distance2(z1, z2)`` is not used as it returns 0 when z2 < z1.
        """
        from .jax import select, switch, exception

        def warn(z1, z2):
            if np.any(z2 < z1):
                import warnings
                warnings.warn(f"Second redshift(s) z2 ({z2}) is less than first redshift(s) z1 ({z1}).")

        exception(warn, z1, z2)
        K = self.K  # in (h/Mpc)^2
        index = select(K == 0, 0, select(K > 0, 1, 2))
        def flat(chi): return chi
        def close(chi): return self._np.sin(self._np.sqrt(K) * chi) / self._np.sqrt(K)
        def open(chi): return self._np.sinh(self._np.sqrt(-K) * chi) / self._np.sqrt(-K)
        return switch(index, [flat, close, open], self.comoving_radial_distance(z2) - self.comoving_radial_distance(z1)) / (1 + z2)

    @utils.flatarray()
    def comoving_angular_distance(self, z):
        r"""
        Comoving angular distance, in :math:`\mathrm{Mpc}/h`.

        See eq. 16 of `astro-ph/9905116 <https://arxiv.org/abs/astro-ph/9905116>`_ for :math:`D_{M}(z)`.
        """
        return self.angular_diameter_distance(z) * (1. + z)

    @utils.flatarray()
    def luminosity_distance(self, z):
        r"""
        Luminosity distance, in :math:`\mathrm{Mpc}/h`.

        See eq. 21 of `astro-ph/9905116 <https://arxiv.org/abs/astro-ph/9905116>`_ for :math:`D_{L}(z)`.
        """
        return self.angular_diameter_distance(z) * (1. + z)**2


class DefaultBackground(BaseBackground):

    def __init__(self, engine):
        super().__init__(engine)
        self._cache = {'z': 1. / np.logspace(-3, 0., 256)[::-1] - 1.}


import functools
from .jax import Interpolator1D


def _cache(func):

    name = func.__name__
    @functools.wraps(func)
    def wrapper(self, z):
        zc = self._cache['z']
        if name not in self._cache:
            self._cache[name] = Interpolator1D(zc, func(zc))
        return self._cache[name](z)

    return wrapper


def _cache_with_species(func):

    name = func.__name__
    @functools.wraps(func)
    def wrapper(self, z, species=None):
        zc = self._cache['z']
        if name not in self._cache:
            self._cache[name] = Interpolator1D(zc, func(zc).T)  # interpolation along axis = 0
        if species is None:
            species = list(range(self.N_ncdm))

        return self._cache[name](z).T[species]

    return wrapper


for name in ['time', 'comoving_radial_distance']:

    setattr(DefaultBackground, name, _cache(getattr(BaseBackground, name)))


for name in ['rho_ncdm', 'p_ncdm']:

    setattr(DefaultBackground, name, _cache_with_species(getattr(BaseBackground, name)))<|MERGE_RESOLUTION|>--- conflicted
+++ resolved
@@ -1008,22 +1008,13 @@
         m_ncdm = _make_float(m_ncdm)
         T_ncdm_over_cmb = _make_float(T_ncdm_over_cmb)
         # Check which of the neutrino species are non-relativistic today
-<<<<<<< HEAD
-        m_massive = 0.00017  # Lesgourges et al. 2012
+        #m_massive = 0.00017  # Lesgourges et al. 2012
+        m_massive = 0.  # best to keep same N_ncdm for sampling / emulating
         mask_m = m_ncdm > m_massive
         if not jax_array_types:
             # Fill an array with the non-relativistic neutrino masses
             m_ncdm = m_ncdm[mask_m]#.tolist()
             T_ncdm_over_cmb = T_ncdm_over_cmb[mask_m]#.tolist()
-=======
-        m_massive = 0.  #0.00017  # Lesgourges et al. 2012
-        m_ncdm = np.array(m_ncdm)
-        T_ncdm_over_cmb = np.array(T_ncdm_over_cmb)
-        mask_m = m_ncdm >= m_massive
-        # Fill an array with the non-relativistic neutrino masses
-        m_ncdm = m_ncdm[mask_m].tolist()
-        T_ncdm_over_cmb = T_ncdm_over_cmb[mask_m].tolist()
->>>>>>> 02361894
         # arxiv: 1812.05995 eq. 84
         N_eff = params.pop('N_eff', constants.NEFF)
         # We remove massive neutrinos
