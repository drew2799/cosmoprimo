import os
from pathlib import Path

this_dir = Path(__file__).parent
train_dir = Path(os.getenv('SCRATCH', '')) / 'emulators/train/classy/new/'
samples_fn = {'bg': train_dir / 'samples_bg', 'mpk': train_dir / 'samples_mpk', 'cmb': train_dir / 'samples_cmb'}
emulator_dir = this_dir / 'classy'
emulator_fn = emulator_dir / 'emulator.npy'


def sample(samples_fn, observable='mpk', start=0, stop=100000):
    from cosmoprimo.fiducial import DESI
    from cosmoprimo.emulators import QMCSampler, get_calculator, setup_logging

    setup_logging()
    if 'bg' in observable:
        cosmo = DESI(engine='class')
        params = {'h': (0.2, 1.), 'omega_cdm': (0.01, 0.90), 'omega_b': (0.005, 0.05), 'm_ncdm': (0., 5.), 'w0_fld': (-3., 1.), 'wa_fld': (-3., 2.)}
        calculator = get_calculator(cosmo, section=['background', 'thermodynamics'])
        sampler = QMCSampler(calculator, params, engine='lhs', seed=42, save_fn='{}_{:d}_{:d}.npz'.format(samples_fn, start, stop))
        sampler.run(save_every=10, niterations=stop - start, nstart=start)

    # What makes classy run so slow: harmonic, lensing, Omega_k far from 1.
    if 'mpk' in observable:
        cosmo = DESI(non_linear='mead', engine='class', neutrino_hierarchy='degenerate')
        #params = {'logA': (2.5, 3.5), 'n_s': (0.88, 1.06), 'h': (0.4, 1.), 'omega_b': (0.019, 0.026), 'omega_cdm': (0.08, 0.2), 'm_ncdm': (0., 0.8), 'Omega_k': (-0.3, 0.3), 'w0_fld': (-1.5, -0.5), 'wa_fld': (-0.7, 0.7)}
        params = {'h': (0.5, 0.9), 'omega_cdm': (0.03, 0.3), 'logA': (1.5, 4.0), 'n_s': (0.8, 1.2), 'omega_b': (0.005, 0.04), 'm_ncdm': (0., 3.), 'w0_fld': (-2., 1.), 'wa_fld': (-3., 2.)}
        calculator = get_calculator(cosmo, section=['background', 'thermodynamics', 'primordial', 'fourier'])
        #sampler = QMCSampler(calculator, params, engine='rqrs', seed=0.5, save_fn='{}_{:d}_{:d}.npz'.format(samples_fn, start, stop))
        sampler = QMCSampler(calculator, params, engine='lhs', seed=42, save_fn='{}_{:d}_{:d}.npz'.format(samples_fn, start, stop))
        sampler.run(save_every=10, niterations=stop - start, nstart=start)

    if 'cmb' in observable:
        cosmo = DESI(lensing=True, engine='class')
        params = {'logA': (2.5, 3.5), 'n_s': (0.88, 1.06), 'h': (0.4, 1.), 'omega_b': (0.019, 0.026), 'omega_cdm': (0.08, 0.2), 'm_ncdm': (0., 0.8),
                  'Omega_k': (-0.3, 0.3), 'w0_fld': (-1.5, -0.5), 'wa_fld': (-0.7, 0.7), 'tau_reio': (0.02, 0.12)}
        cosmo = cosmo.clone(extra_params={'number_count_contributions': []})
        #cosmo = cosmo.clone(extra_params={'output': ['tCl', 'pCl', 'lCl']})
        calculator = get_calculator(cosmo, section=['background', 'thermodynamics', 'primordial', 'harmonic'])
        sampler = QMCSampler(calculator, params=params, engine='rqrs', seed=0.5, save_fn='{}_{:d}_{:d}.npz'.format(samples_fn, start, stop))
        sampler.run(save_every=2, niterations=stop - start, nstart=start, timeout=1)


def fit(samples_fn, tofit=('background', 'thermodynamics', 'primordial', 'fourier', 'harmonic')):
    import glob
    import logging
    import numpy as np
    #import tensorflow as tf
    #tf.keras.backend.set_floatx('float64')

    from cosmoprimo.emulators import Emulator, EmulatedEngine, MLPEmulatorEngine, Samples, FourierNormOperation, Log10Operation, ArcsinhOperation, PCAOperation, ChebyshevOperation, setup_logging

    logger = logging.getLogger('Fit')
    setup_logging()

    def load_samples(**kwargs):
        samples = Samples.concatenate([Samples.load(fn, **kwargs) for fn in glob.glob(str(samples_fn) + '*')[:1]])
        mask = samples.isfinite()
        logger.info('Removing {:d} / {:d} NaN samples.'.format((~mask).sum(), mask.size))
        return samples[mask]

    operations = []
    operations.append(FourierNormOperation(ref_pk_name='fourier.pk.delta_cb.delta_cb'))
    engine = {}
    #engine['thermodynamics.*'] = MLPEmulatorEngine(nhidden=(20,) * 2)
    engine['thermodynamics.*'] = MLPEmulatorEngine(nhidden=(20,) * 3)
    engine['thermodynamics.*'] = MLPEmulatorEngine(nhidden=(10,) * 5)
    #engine['thermodynamics.*'] = MLPEmulatorEngine(nhidden=(20,) * 5)
    #engine['thermodynamics.*'] = MLPEmulatorEngine(nhidden=(20,) * 6)
    #engine['thermodynamics.*'] = MLPEmulatorEngine(nhidden=(20,) * 7)
    engine['thermodynamics.*'] = MLPEmulatorEngine(nhidden=(20,) * 7, yoperation=Log10Operation())
    engine['primordial.*'] = MLPEmulatorEngine(nhidden=(20,) * 2)
    #engine['fourier.*'] = MLPEmulatorEngine(nhidden=(512,) * 3, yoperation=[ChebyshevOperation(axis=0, order=100), ChebyshevOperation(axis=1, order=10)])
    #engine['fourier.*'] = MLPEmulatorEngine(nhidden=(512,) * 3)
    #engine['fourier.pk.delta_cb.delta_cb'] = MLPEmulatorEngine(nhidden=(512,) * 3, yoperation=[ChebyshevOperation(axis=0, order=100)])
    #engine['fourier.*'] = MLPEmulatorEngine(nhidden=(64,) * 3, yoperation=PCAOperation(npcs=30), activation='silu')
    engine['harmonic.*'] = MLPEmulatorEngine(nhidden=(512,) * 3, yoperation=[ChebyshevOperation(axis=0, order=100)])

    if emulator_fn.exists():
        emulator = Emulator.load(emulator_fn)
    else:
        emulator = Emulator()
    emulator.set_engine(engine)
    emulator.yoperations = operations
    if 'background' in tofit:
        samples = load_samples(include=['X.*', 'Y.background.*'], exclude=['X.logA', 'X.n_s', 'X.tau_reio'])
        #z = np.linspace(0., 10., 1000)
        samples['X.Omega_m'] = (samples['X.omega_cdm'] + samples['X.omega_b']) / samples['X.h']**2
        del samples['X.omega_b']
        del samples['X.omega_cdm']
        for name in samples.columns('Y.*'):
            if samples[name].ndim > 1:
                #ee = MLPEmulatorEngine(nhidden=(64,) * 5, activation='tanh') #, yoperation=Log10Operation())
                #ee = MLPEmulatorEngine(nhidden=(256,) * 3, activation='tanh')
                #ee = MLPEmulatorEngine(nhidden=(128,) * 4, activation='tanh')
                #ee = MLPEmulatorEngine(nhidden=(16, 32, 64, 128), activation='identity-silu')
                #ee = MLPEmulatorEngine(nhidden=(64,) * 4, activation='silu')
                #ee = MLPEmulatorEngine(nhidden=(64,) * 4, model_yoperation=PCAOperation(npcs=30), activation='silu')
                #ee = MLPEmulatorEngine(nhidden=(64,) * 6, model_yoperation=PCAOperation(npcs=30), activation='silu')
                #ee = MLPEmulatorEngine(nhidden=(128,) * 6, activation='silu')
                ee = MLPEmulatorEngine(nhidden=(64,) * 12, activation='silu')
                #ee = MLPEmulatorEngine(nhidden=(32,) * 6, model_yoperation=PCAOperation(npcs=30), activation='relu')
                #ee = MLPEmulatorEngine(nhidden=(64,) * 4, activation='silu', yoperation=Log10Operation())
                #ee = MLPEmulatorEngine(nhidden=(64,) * 2, activation='tanh')
                #ee = MLPEmulatorEngine(nhidden=(64,), activation='tanh')
                #ee = MLPEmulatorEngine(nhidden=(20, 40, 80, 160, 320, 640), yoperation=ArcsinhOperation())  #, yoperation=Log10Operation()) #, cChebyshevOperation(axis=-1, order=100))
                #samples[name] = samples[name][...,1000:]
            else:
                #ee = MLPEmulatorEngine(nhidden=(20,) * 7)
                ee = MLPEmulatorEngine(nhidden=(20,))
            engine[name[2:]] = ee
        emulator.set_engine(engine)
        emulator.set_samples(samples=samples)
        #emulator.fit(name='background.*', batch_frac=[0.02, 0.05, 0.1, 0.2, 0.4, 0.5], learning_rate=[1e-2, 1e-3, 1e-4, 1e-5, 1e-6, 1e-7], epochs=1000, verbose=True)
        #emulator.fit(name='background.*', batch_frac=[0.02, 0.05, 0.3], learning_rate=[1e-2, 1e-3, 1e-4], epochs=1000)
        #emulator.fit(name='background.comoving_radial_distance', batch_frac=[0.02, 0.1, 0.2, 0.3, 0.4, 0.5], learning_rate=[1e-2, 1e-3, 1e-4, 1e-5, 1e-6, 1e-7], epochs=10000, verbose=2)
        # [0.2, 0.2, 0.3, 0.4, 0.4]
        #emulator.fit(name='background.comoving_radial_distance', batch_frac=[0.2, 0.3, 0.4, 0.5, 1.], learning_rate=[1e-3, 1e-4, 1e-5, 1e-6, 1e-7], batch_norm=True, learning_rate_scheduling=False, epochs=50000, patience=10000)
        emulator.fit(name='background.comoving_radial_distance', batch_frac=[1.] * 6, learning_rate=[1e-3, 1e-4, 1e-5, 1e-6, 1e-7], batch_norm=True, learning_rate_scheduling=False, epochs=50000, patience=10000)
        #emulator.fit(name='background.rho_ncdm', batch_frac=[0.2, 0.3, 0.4, 0.5, 1.], learning_rate=[1e-3, 1e-4, 1e-5, 1e-6, 1e-7], batch_norm=False, learning_rate_scheduling=False, epochs=50000, patience=10000)
        #emulator.fit(name='background.comoving_radial_distance', batch_frac=[0.2], learning_rate=[1e-3], epochs=10, patience=10000)
        #emulator.fit(name='background.comoving_radial_distance', batch_frac=[0.2, 0.2], learning_rate=[1e-3, 1e-4], epochs=50000)
        #emulator.fit(name='background.comoving_radial_distance', batch_frac=[0.2, 0.3, 0.3, 0.4, 0.4], learning_rate=[3e-3, 1e-3, 1e-4, 1e-5, 1e-6, 1e-7], epochs=50000)
        emulator.save(emulator_fn)
    if 'thermodynamics' in tofit:
        samples = load_samples(include=['X.*', 'Y.thermodynamics.*'], exclude=['X.logA', 'X.n_s', 'X.tau_reio'])
        emulator.set_samples(samples=samples)
        #emulator.fit(name='thermodynamics.rs_drag', batch_frac=[0.02, 0.05, 0.1, 0.2, 0.4, 0.5], learning_rate=[1e-2, 1e-3, 1e-4, 1e-5, 1e-6, 1e-7], epochs=1000, verbose=True)
        #emulator.fit(name='thermodynamics.rs_drag', batch_frac=[0.02, 0.05, 0.1, 0.2, 0.4, 0.5], learning_rate=[1e-2, 1e-3, 1e-4, 1e-5, 1e-6, 1e-7], epochs=3000)
        #emulator.fit(name='thermodynamics.*', batch_frac=[0.02, 0.1, 0.2, 0.3, 0.4, 0.5], learning_rate=[1e-2, 1e-3, 1e-4, 1e-5, 1e-6, 1e-7], epochs=4000)
        emulator.fit(name='thermodynamics.rs_drag', batch_frac=[0.02, 0.1, 0.2, 0.3, 0.4, 0.5], learning_rate=[1e-2, 1e-3, 1e-4, 1e-5, 1e-6, 1e-7], epochs=4000)
        #emulator.fit(name='thermodynamics.rs_drag', batch_frac=[0.05, 0.1, 0.2, 0.4, 0.5], learning_rate=[1e-2, 1e-3, 1e-4, 1e-5, 1e-7], epochs=1000, verbose=True)
        #emulator.fit(name='thermodynamics.rs_drag', batch_frac=[0.05, 0.1, 0.2, 0.4], learning_rate=[1e-2, 1e-3, 1e-4, 1e-5], epochs=1000, verbose=True)
        emulator.save(emulator_fn)
    if 'primordial' in tofit:
        emulator.set_samples(samples=samples.select(['X.logA', 'X.n_s', 'Y.primordial.*']))
        emulator.fit(name='primordial.*', batch_frac=(0.2, 0.4, 1.), learning_rate=(1e-2, 1e-4, 1e-6), epochs=1000)
        emulator.save(emulator_fn)
    if 'fourier' in tofit:
        names = ['fourier.pk.delta_cb.delta_cb', 'fourier.pk.delta_m.delta_m', 'fourier.pkz']
        samples = load_samples(include=['X.*', 'Y.fourier.k', 'Y.fourier.z', 'Y.fourier.z_non_linear'] + ['Y.' + name for name in names], exclude=['X.tau_reio'])
        for name in names:
            yoperation = []
            if name == '!fourier.pk.delta_cb.delta_cb':
                yoperation.append(Log10Operation())
            model_yoperation = []
            #model_yoperation = [PCAOperation(npcs=30)]
            #engine[name] = MLPEmulatorEngine(nhidden=(128,) * 5, model_yoperation=model_yoperation, activation='silu')
            engine[name] = MLPEmulatorEngine(nhidden=(64,) * 5, yoperation=yoperation, model_yoperation=model_yoperation, activation='silu')
        emulator.set_engine(engine)
        emulator.set_samples(samples=samples)
        for name in names[:1]:
            #emulator.fit(name=name, batch_frac=[0.2, 0.3, 0.4, 0.5, 1.], learning_rate=[1e-3, 1e-4, 1e-5, 1e-6, 1e-7], batch_norm=False, learning_rate_scheduling=False, epochs=50000, patience=10000)
            emulator.fit(name=name, batch_frac=[0.2, 0.3, 0.3, 0.4, 0.5, 1.], learning_rate=[1e-2, 1e-3, 1e-4, 1e-5, 1e-6, 1e-7], batch_norm=False, learning_rate_scheduling=False, epochs=10000, patience=1000)
            #emulator.fit(name=name, batch_frac=[1.], learning_rate=[1e-2], batch_norm=False, learning_rate_scheduling=False, epochs=100, patience=100)
        pkname = 'fourier.pk.delta_cb.delta_cb'
        yoperation = emulator.engines[pkname].yoperations[-1]
        emulator.engines[pkname].yoperations = emulator.engines[pkname].yoperations[:-1]
        X = {name: emulator._samples_operations[pkname]['X.' + name] for name in emulator.engines[pkname].params}
        """
        from cosmoprimo.jax import vmap
        scaled = vmap(yoperation)(emulator._samples_operations[pkname]['Y.' + pkname])
        emulated_scaled = vmap(emulator.engines[pkname].predict)(X)
        #sl = slice(None)
        print('LOOOL', scaled[:3], emulated_scaled[:3])
        mse = np.mean((scaled - emulated_scaled)**2)
        maxi = np.abs(scaled - emulated_scaled).max()
        print('mse', mse, mse**0.5, maxi)
        #exit()
        """    
        emulator.save(emulator_fn)
    if 'harmonic' in tofit:
        emulator.set_samples(samples=samples.select(['X.*', 'Y.harmonic.*']))
        emulator.fit(name='harmonic.*', batch_frac=(0.2, 0.4, 1.), learning_rate=(1e-2, 1e-4, 1e-6), epochs=1000)
        emulator.save(emulator_fn)


def plot(samples_fn, toplot=('background', 'thermodynamics', 'primordial', 'fourier', 'harmonic')):
    import glob
    import logging
    from cosmoprimo.fiducial import DESI
    from cosmoprimo.emulators import Emulator, EmulatedEngine, Samples, plot_residual_background, plot_residual_thermodynamics, plot_residual_primordial, plot_residual_fourier, plot_residual_harmonic, setup_logging

    logger = logging.getLogger('Plot')
    setup_logging()

    def load_samples(**kwargs):
        samples = Samples.concatenate([Samples.load(fn, **kwargs) for fn in glob.glob(str(samples_fn) + '*')[:1]])
        mask = samples.isfinite()
        logger.info('Removing {:d} / {:d} NaN samples.'.format((~mask).sum(), mask.size))
        return samples[mask]

    #emulator = Emulator.load(emulator_fn)
    #del emulator.engines['background.z']
    #emulator.save(emulator_fn)
    #engine = emulator.engines['thermodynamics.rs_drag']
    #print(engine.params)
    #print([(operation._direct, operation._locals) for operation in engine.xoperations])
    #print([(operation._direct, operation._locals) for operation in engine.yoperations])
    #print([(operation._direct, operation._locals) for operation in engine.model_operations])
    #exit()
    cosmo = DESI(engine=EmulatedEngine.load(emulator_fn))
    """
    samples = load_samples(include=['X.*', 'Y.thermodynamics.*'])
    import numpy as np
    #print(np.nanmin(samples['Y.thermodynamics.YHe']), np.nanmax(samples['Y.thermodynamics.YHe']))
    for i in range(10):
        params = {name[2:]: samples[name][i] for name in samples.columns('X.*')}
        c = cosmo.clone(**params)
        ref = DESI(**params)
        print(c.rs_drag, ref.rs_drag, samples['Y.thermodynamics.rs_drag'][i])
        #print(c.YHe, ref.YHe, samples['Y.thermodynamics.YHe'][i])
    """
    if 'background' in toplot:
        samples = load_samples(include=['X.*', 'Y.background.*'], exclude=['X.logA', 'X.n_s', 'X.tau_reio'])
        plot_residual_background(samples, emulated_samples=cosmo, subsample=0.01, fn=emulator_dir / 'background.png')
    if 'thermodynamics' in toplot:
        samples = load_samples(include=['X.*', 'Y.thermodynamics.*'], exclude=['X.logA', 'X.n_s', 'X.tau_reio'])
        plot_residual_thermodynamics(samples, emulated_samples=cosmo, subsample=0.1, fn=emulator_dir / 'thermodynamics.png')
    if 'primordial' in toplot:
        plot_residual_primordial(samples, emulated_samples=cosmo, fn=emulator_dir / 'primordial.png')
    if 'fourier' in toplot:
        samples = load_samples(include=['X.*', 'Y.fourier.k', 'Y.fourier.z', 'Y.fourier.z_non_linear', 'Y.fourier.pk.delta_cb.delta_cb', 'Y.fourier.pk.delta_m.delta_m'], exclude=['X.tau_reio'])
        plot_residual_fourier(samples, emulated_samples=cosmo, subsample=0.01, volume=None, fn=emulator_dir / 'fourier.png')
    if 'harmonic' in toplot:
        plot_residual_harmonic(samples, emulated_samples=cosmo, fn=emulator_dir / 'harmonic.png')


def plot_compression(samples_fn, toplot=('background', 'thermodynamics', 'primordial', 'fourier', 'harmonic')):
    import glob
    import logging
    from cosmoprimo.fiducial import DESI
    from cosmoprimo.emulators import Emulator, EmulatedEngine, Samples, plot_residual_background, plot_residual_thermodynamics, plot_residual_primordial, plot_residual_fourier, plot_residual_harmonic, PCAOperation, setup_logging

    logger = logging.getLogger('Plot')
    setup_logging()

    def load_samples(**kwargs):
        samples = Samples.concatenate([Samples.load(fn, **kwargs) for fn in glob.glob(str(samples_fn) + '*')])
        mask = samples.isfinite()
        logger.info('Removing {:d} / {:d} NaN samples.'.format((~mask).sum(), mask.size))
        return samples[mask]

    if 'background' in toplot:
        quantities = ['rho_ncdm', 'p_ncdm', 'time', 'comoving_radial_distance']
        samples = load_samples(include=['Y.background.{}'.format(name) for name in quantities])
        samples_compression = samples.deepcopy()
        operation = PCAOperation(npcs=30)
        import jax
        for quantity in quantities:
            quantity = 'Y.background.' + quantity
            operation.initialize(samples[quantity])
            samples_compression[quantity] = jax.vmap(operation.inverse)(jax.vmap(operation)(samples[quantity]))
        plot_residual_background(samples, emulated_samples=samples_compression, quantities=quantities, subsample=0.01, fn=emulator_dir / 'compression_background.png')

    if 'fourier' in toplot:
        quantities = ['pk.delta_cb.delta_cb']
        samples = load_samples(include=['Y.fourier.{}'.format(name) for name in quantities])
        samples_compression = samples.deepcopy()
        operation = PCAOperation(npcs=30)
        import jax
        for quantity in quantities:
            quantity = 'Y.fourier.' + quantity
            operation.initialize(samples[quantity])
            samples_compression[quantity] = jax.vmap(operation.inverse)(jax.vmap(operation)(samples[quantity]))
        plot_residual_background(samples, emulated_samples=samples_compression, quantities=quantities, subsample=0.01, fn=emulator_dir / 'compression_background.png')


def test():
    import glob
    import numpy as np
    from matplotlib import pyplot as plt
    from cosmoprimo.fiducial import DESI
    from cosmoprimo.cosmology import Cosmology, DefaultBackground
    from cosmoprimo.emulators import Emulator, EmulatedEngine, Samples, QMCSampler, InputSampler, get_calculator, HarmonicNormOperation, FourierNormOperation, plot_residual_fourier
    from cosmoprimo.jax import vmap
    from cosmoprimo.emulators.tools.base import batch_vmap

    if 0:
        cosmo = DESI(engine='class', m_ncdm=0., lensing=True)
        params = {'h': (0.7, 0.7001), 'omega_cdm': (0.02, 0.02001), 'omega_b': (0.005, 0.005001), 'm_ncdm': (0.06, 0.06001), 'logA': (3., 3.0001), 'w0_fld': (-3., 1.), 'wa_fld': (-3., 2.)}
        calculator = get_calculator(cosmo, section=['harmonic'])
        sampler = QMCSampler(calculator, params, engine='lhs', seed=42)
        samples = sampler.run(niterations=4)
        samples = samples[samples.isfinite()]
        X = {name[2:]: samples[name] for name in samples.columns('X.*')}
        Y = {name[2:]: samples[name] for name in samples.columns('Y.*')}
        Yref = dict(Y)
        operation = HarmonicNormOperation()
        operation.initialize(Y)
        ax = plt.gca()
        ax.plot(operation.wells['unlensed_cl'], operation.windows['unlensed_cl'])
        ax.set_xscale('log')
        plt.savefig('tmp.png')
        plt.close(plt.gcf())
        Y = batch_vmap(operation, (0, 0))(Y, X)
        ax = plt.gca()
        for i, cl in enumerate(Y['harmonic.unlensed_cl.tt']):
            ell = np.arange(cl.shape[-1])
            factor = ell * (ell + 1)
            print(i, cl)
            ax.plot(ell, factor * cl)
        ax.set_xscale('log')
        plt.savefig('tmp1.png')
        plt.close(plt.gcf())
        Y = batch_vmap(operation.inverse, (0, 0))(Y, X)
        ax = plt.gca()
        name = 'harmonic.unlensed_cl.tt'
        for i, cl in enumerate(Y[name]):
            ax.plot(ell, cl / Yref[name][i])
        ax.set_xscale('log')
        plt.savefig('tmp2.png')
        plt.close(plt.gcf())
        return

    if 0:
        cosmo = DESI(engine='class', m_ncdm=0.)
        #params = {'h': (0.7, 0.9), 'logA': (3., 4.)} #, 'w0_fld': (-3., 1.), 'wa_fld': (-3., 2.)}
        params = {'h': (0.7, 0.7001), 'omega_cdm': (0.02, 0.02001), 'omega_b': (0.005, 0.005001), 'm_ncdm': (0.06, 0.06001), 'logA': (3., 3.0001), 'w0_fld': (-3., 1.), 'wa_fld': (-3., 2.)}
        calculator = get_calculator(cosmo, section=['fourier'])
        sampler = QMCSampler(calculator, params, engine='lhs', seed=42)
        samples = sampler.run(niterations=4)
        samples = samples[samples.isfinite()]
        X = {name[2:]: samples[name] for name in samples.columns('X.*')}
        Y = {name[2:]: samples[name] for name in samples.columns('Y.*')}
        Yref = dict(Y)
        operation = FourierNormOperation()
        operation.initialize(Y)
        Y = batch_vmap(operation, (0, 0))(Y, X)
        k = Y['fourier.k'][0]
        ax = plt.gca()
        for i, pk in enumerate(Y['fourier.pk.delta_cb.delta_cb']):
            ax.loglog(k, pk)
        plt.savefig('tmp.png')
        plt.close(plt.gcf())
        Y = batch_vmap(operation.inverse, (0, 0))(Y, X)
        ax = plt.gca()
        name = 'fourier.pk.delta_cb.delta_cb'
        for i, pk in enumerate(Y[name]):
            k = Y['fourier.k'][i]
            ax.plot(k, pk[..., 0] / Yref[name][i][..., 0])
        ax.set_xscale('log')
        plt.savefig('tmp2.png')
        plt.close(plt.gcf())
        return

    if 1:
        engine = Emulator.load(emulator_fn)
        engine.yoperations = engine.yoperations[:-1]
        pkname ='Y.fourier.pk.delta_cb.delta_cb'
        engine.engines = {name: engine for name, engine in engine.engines.items() if name in [pkname[2:]]}
        predict = batch_vmap(engine.predict)

        def load_samples(**kwargs):
            samples = Samples.concatenate([Samples.load(fn, **kwargs) for fn in glob.glob(str(samples_fn['mpk']) + '*')[:1]])
            mask = samples.isfinite()
            return samples[mask]

        samples = load_samples(include=['X.*', 'Y.fourier.k', 'Y.fourier.z', 'Y.fourier.z_non_linear', pkname], exclude=['X.tau_reio'])[:10]
        X = {name[2:]: samples[name] for name in samples.columns('X.*')}
        Y = {name[2:]: samples[name] for name in samples.columns('Y.*')}
        operation = FourierNormOperation()
        operation.initialize(Y)
        Y = batch_vmap(operation, (0, 0))(Y, X)
        emulated_Y = predict(X)
        samples = Samples({**{'X.' + name: value for name, value in X.items()}, **{'Y.' + name: value for name, value in Y.items()}})
        emulated_samples = Samples({**{'X.' + name: value for name, value in X.items()}, **{'Y.' + name: value for name, value in emulated_Y.items()}})
        '''
        operation = engine.engines[pkname[2:]].yoperations[-1]
        scaled = vmap(operation)(samples[pkname])
        emulated_scaled = vmap(operation)(emulated_samples[pkname])
        diff = scaled - emulated_scaled
        mse = np.mean(diff**2)
        print('mse', mse, mse**0.5)
        print(diff[..., :5], scaled[..., :5], diff[..., :5] / scaled[..., :5])
        '''
        samples[pkname] = samples[pkname][..., None]
        emulated_samples[pkname] = emulated_samples[pkname][..., None]
        plot_residual_fourier(samples, emulated_samples=emulated_samples, quantities=[pkname[len('Y.fourier.'):]], volume=None, fn='tmp3.png')

    def load_samples(**kwargs):
        samples = Samples.concatenate([Samples.load(fn, **kwargs) for fn in glob.glob(str(samples_fn['mpk']) + '*')[:1]])
        mask = samples.isfinite()
        return samples[mask]

    #samples = load_samples(include=['X.*', 'Y.thermodynamics.*'], exclude=['X.logA', 'X.n_s', 'X.tau_reio'])
    samples = load_samples(include=['X.*', 'Y.thermodynamics.*'])
    #params = [name[2:] for name in samples.columns('X.*')]

    def get_default_k_callable():
        k = np.concatenate([np.array([1e-6]),
                            np.logspace(-5, -4, num=20, endpoint=False),
                            np.logspace(-4, -3, num=40, endpoint=False),
                            np.logspace(-3, -2, num=60, endpoint=False),
                            np.logspace(-2, -1, num=80, endpoint=False),
                            np.logspace(-1, 0, num=100, endpoint=False),
                            np.logspace(0, 1, num=120, endpoint=True),
                            np.array([1e2])])
        return k

    k = get_default_k_callable()

    def test(X):
        cosmo = Cosmology(**X)
        #return cosmo.get_background(engine='bbks').comoving_radial_distance(1.)
        h = cosmo['h']
        return cosmo.get_primordial(engine='eisenstein_hu').pk_k(k=k * h) / h**3

    """
    def test(params):
        #cosmo = Cosmology(**params, engine=None)
        cosmo = DESI(**params, engine=None)
        background = DefaultBackground(cosmo)
        #background = BaseBackground(cosmo)
        return background.comoving_radial_distance(1.)
    """
    import time, jax
    test = jax.jit(test)
    size = 100
    X = {name[2:]: samples[name][:size] for name in samples.columns('X.*')}
    t0 = time.time()
    for i in range(size): test({name: X[name][i] for name in X})
    print(time.time() - t0)
    test = jax.jit(jax.vmap(test))
    X = {name[2:]: samples[name][:size] for name in samples.columns('X.*')}
    t0 = time.time()
    test(X)
    print(time.time() - t0)
    t0 = time.time()
    test(X)
    print(time.time() - t0)
    return
    X = np.column_stack([samples['X.' + param] for param in samples])
    Y = samples['Y.thermodynamics.rs_drag']
    from cosmoprimo.emulators import MLPEmulatorEngine

    fn = 'tmp.npy'
    if True:
        engine = MLPEmulatorEngine(nhidden=(10,) * 3)
        engine.initialize(params=params)
        engine.fit(X, Y, batch_frac=[0.02, 0.05, 0.1, 0.2, 0.4, 0.5], learning_rate=[1e-2, 1e-3, 1e-4, 1e-5, 1e-6, 1e-7], epochs=1000, verbose=True)
        engine.save(fn)
    if True:
        engine = MLPEmulatorEngine.load(fn)
        from jax import vmap
        Y_pred = vmap(engine.predict)(X)
        diff = np.max(Y / Y_pred - 1.)
        print(diff.mean(), diff.max())


def test_pk():
    import numpy as np
    from cosmoprimo.fiducial import DESI
    from matplotlib import pyplot as plt
    cosmo = DESI()

    k = np.logspace(-2., 1., 1000)
    ax = plt.gca()

    #list_params = [{'w0_fld': -1., 'wa_fld': 0., 'h': 0.6, 'Omega_k': -0.3}, {'w0_fld': -2., 'wa_fld': -1., 'h': 0.8, 'Omega_k': 0.3}]
    list_params = [{'h': 0.6}, {'h': 0.8}]

    for ip, params in enumerate(list_params):
        cosmo = DESI(**params, m_ncdm=0.)
        pk = cosmo.get_fourier().pk_interpolator(of='delta_m').to_1d(z=10.)
        s = cosmo['h']
        tmp = pk(k / s) / s**3 #pk(0.1 / s)
        if ip == 0:
            ref = tmp
        else:
            ax.plot(k, tmp / ref)
            ax.set_xscale('log')
            #ax.set_yscale('log')

    plt.show()


def test_cl():
    import numpy as np
    from cosmoprimo.fiducial import DESI
    from matplotlib import pyplot as plt
    cosmo = DESI()

    k = np.logspace(-2., 1., 1000)
    ax = plt.gca()

    #list_params = [{'w0_fld': -1., 'wa_fld': 0., 'h': 0.6, 'Omega_k': -0.3}, {'w0_fld': -2., 'wa_fld': -1., 'h': 0.8, 'Omega_k': 0.3}]
    #list_params = [{'w0_fld': -3., 'wa_fld': -3.}, {'w0_fld': 1., 'wa_fld': 2.}]
    #list_params = [{'w0_fld': -0.78606431, 'wa_fld': 1.83985796}]
    list_params = [{'w0_fld': -1.37079802, 'wa_fld': -0.40845624}]
    ref = DESI()

    if 1:
        for ip, params in enumerate(list_params):
            cosmo = DESI(**params)
            cl = cosmo.get_harmonic().unlensed_cl()
            ell = cl['ell']
            factor = (ell + 1) * ell
            s = (ref.comoving_angular_distance(cosmo.z_star) / ref.rs_star) / (cosmo.comoving_angular_distance(cosmo.z_star) / cosmo.rs_star)
            ax.plot(ell * s, factor * cl['tt'])
            ax.set_xscale('log')
<<<<<<< HEAD
        plt.savefig('tmp3.png')
        plt.close(plt.gcf())
    if 1:
=======
    if 0:
>>>>>>> da6e7c4a
        from cosmoprimo.jax import Interpolator1D
        for ip, params in enumerate(list_params):
            cosmo = DESI(**params)
            cl = cosmo.get_harmonic().unlensed_cl()
            ell = cl['ell']
            factor = (ell + 1) * ell
            s = (ref.comoving_angular_distance(cosmo.z_star) / ref.rs_star) / (cosmo.comoving_angular_distance(cosmo.z_star) / cosmo.rs_star)
            ax.plot(ell, Interpolator1D(ell, Interpolator1D(ell, cl['tt'])(ell / s))(ell * s))
            ax.set_xscale('log')
        plt.savefig('tmp4.png')
        plt.close(plt.gcf())
    plt.show()


if __name__ == '__main__':

    """Uncomment to run."""

    todo = ['sample']
    #todo = ['fit', 'plot'][:1]
    #todo = ['plot_compression']
    #todo = ['fit', 'test'][1:]

    if todo:
        from desipipe import Queue, Environment, TaskManager, spawn, setup_logging

        setup_logging()

        queue = Queue('classy_emulator')
        queue.clear(kill=False)

        environ = Environment('nersc-cosmodesi', command='module unload cosmoprimo')
        output, error = '_sbatch/slurm-%j.out', '_sbatch/slurm-%j.err'
        tm = TaskManager(queue=queue, environ=environ)

        if 'sample' in todo:

            for observable in ['bg', 'mpk', 'cmb'][1:2]:
                if observable == 'bg':
                    nsamples = 100000
                    nworkers = 10
                    tm_sample = tm.clone(scheduler=dict(max_workers=nworkers), provider=dict(provider='nersc', time='00:30:00', mpiprocs_per_worker=6, nodes_per_worker=0.1, output=output, error=error))
                if observable == 'mpk':
                    nsamples = 100000
                    nworkers = 10
                    tm_sample = tm.clone(scheduler=dict(max_workers=nworkers), provider=dict(provider='nersc', time='01:30:00', mpiprocs_per_worker=64, nodes_per_worker=1, output=output, error=error))
                if observable == 'cmb':
                    nsamples = 80000
                    nworkers = 80
                    tm_sample = tm.clone(scheduler=dict(max_workers=nworkers), provider=dict(provider='nersc', time='01:30:00', mpiprocs_per_worker=1, nodes_per_worker=1. / 16, output=output, error=error), environ=environ.clone(command='module unload cosmoprimo; export OMP_NUM_THREADS=16'))

                compute = tm_sample.python_app(sample)
                #compute = sample
                steps = list(range(0, nsamples + 1, nsamples // nworkers))
                for start, stop in zip(steps[:-1], steps[1:]):
                    compute(samples_fn[observable], observable=observable, start=start, stop=stop)
                    #break

        if 'fit' in todo:
            import tensorflow as tf
            gpus = tf.config.experimental.list_physical_devices('GPU')
            print("Num GPUs Available: ", len(tf.config.list_physical_devices('GPU')))
            for observable in ['bg', 'mpk', 'cmb'][1:2]:
                tofit = ['background', 'thermodynamics'][:1]
                if observable == 'mpk': tofit = ['fourier']
                if observable == 'cmb': tofit = ['harmonic']
                for tofit in tofit:
                    fit(samples_fn[observable], tofit=tofit)

        if 'plot' in todo:
            for observable in ['bg', 'mpk', 'cmb'][1:2]:
                toplot = ['background', 'thermodynamics'][:1]
                if observable == 'mpk': toplot = ['fourier']
                if observable == 'cmb': toplot = ['harmonic']
                for toplot in toplot:
                    plot(samples_fn[observable], toplot=toplot)

        if 'plot_compression' in todo:
            for observable in ['bg', 'mpk', 'cmb'][:1]:
                toplot = ['background', 'thermodynamics'][:1]
                if observable == 'mpk': toplot = ['fourier']
                if observable == 'cmb': toplot = ['harmonic']
                for toplot in toplot:
                    plot_compression(samples_fn[observable], toplot=toplot)

        if 'test' in todo:
            #test_pk()
            #test_cl()
            test()<|MERGE_RESOLUTION|>--- conflicted
+++ resolved
@@ -499,13 +499,9 @@
             s = (ref.comoving_angular_distance(cosmo.z_star) / ref.rs_star) / (cosmo.comoving_angular_distance(cosmo.z_star) / cosmo.rs_star)
             ax.plot(ell * s, factor * cl['tt'])
             ax.set_xscale('log')
-<<<<<<< HEAD
         plt.savefig('tmp3.png')
         plt.close(plt.gcf())
     if 1:
-=======
-    if 0:
->>>>>>> da6e7c4a
         from cosmoprimo.jax import Interpolator1D
         for ip, params in enumerate(list_params):
             cosmo = DESI(**params)
